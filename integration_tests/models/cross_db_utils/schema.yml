version: 2

models:
  - name: test_concat
    tests:
      - assert_equal:
          actual: actual
          expected: expected
        
  - name: test_current_timestamp
    tests:
      - assert_equal:
          actual: actual
          expected: expected
        
  - name: test_date_trunc
    tests:
      - assert_equal:
          actual: actual
          expected: expected
        
  - name: test_dateadd
    tests:
      - assert_equal:
          actual: actual
          expected: expected
        
  - name: test_datediff
    tests:
      - assert_equal:
          actual: actual
          expected: expected
        
  - name: test_hash
    tests:
      - assert_equal:
          actual: actual
          expected: expected
        
  - name: test_last_day
    tests:
      - assert_equal:
          actual: actual
          expected: expected
        
  - name: test_safe_cast
    tests:
      - assert_equal:
          actual: actual
          expected: expected
        
  - name: test_split_part
    tests:
      - assert_equal:
          actual: actual
          expected: expected
          
  - name: test_replace
    tests:
      - assert_equal:
          actual: actual
<<<<<<< HEAD
          expected: expected
          
  - name: test_right
    tests:
      - assert_equal:
          actual: actual
=======
>>>>>>> 944407b1
          expected: expected<|MERGE_RESOLUTION|>--- conflicted
+++ resolved
@@ -59,13 +59,10 @@
     tests:
       - assert_equal:
           actual: actual
-<<<<<<< HEAD
           expected: expected
           
   - name: test_right
     tests:
       - assert_equal:
           actual: actual
-=======
->>>>>>> 944407b1
           expected: expected