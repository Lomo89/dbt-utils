--- conflicted
+++ resolved
@@ -71,13 +71,10 @@
     tests:
       - assert_equal:
           actual: actual
-<<<<<<< HEAD
           expected: expected
           
   - name: test_position
     tests:
       - assert_equal:
           actual: actual
-=======
->>>>>>> 04195dbb
           expected: expected