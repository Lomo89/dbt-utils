--- conflicted
+++ resolved
@@ -1,14 +1,8 @@
 
 test-postgres:
-<<<<<<< HEAD
-	dbt seed --target postgres
-	dbt run --target postgres --exclude test_insert_by_period
+	dbt seed --target postgres --full-refresh
+	dbt run --target postgres --full-refresh --exclude test_insert_by_period
 	dbt test --target postgres --exclude test_insert_by_period
-=======
-	dbt seed --target postgres --full-refresh
-	dbt run --target postgres --full-refresh
-	dbt test --target postgres
->>>>>>> 820aadb3
 
 test-redshift:
 	dbt seed --target redshift --full-refresh
