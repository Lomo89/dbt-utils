This [dbt](https://github.com/dbt-labs/dbt) package contains macros that can be (re)used across dbt projects.

## Installation Instructions
Check [dbt Hub](https://hub.getdbt.com/dbt-labs/dbt_utils/latest/) for the latest installation instructions, or [read the docs](https://docs.getdbt.com/docs/package-management) for more information on installing packages.

## Compatibility matrix
For compatibility details between versions of dbt-core and dbt-utils, [see this spreadsheet](https://docs.google.com/spreadsheets/d/1RoDdC69auAtrwiqmkRsgcFdZ3MdNpeKcJrWkmEpXVIs/edit#gid=0).

----
## Contents

**[Generic tests](#generic-tests)**
  - [equal_rowcount](#equal_rowcount-source)
  - [fewer_rows_than](#fewer_rows_than-source)
  - [equality](#equality-source)
  - [expression_is_true](#expression_is_true-source)
  - [recency](#recency-source)
  - [at_least_one](#at_least_one-source)
  - [not_constant](#not_constant-source)
  - [cardinality_equality](#cardinality_equality-source)
  - [unique_where](#unique_where-source)
  - [not_null_where](#not_null_where-source)
  - [not_null_proportion](#not_null_proportion-source)
  - [relationships_where](#relationships_where-source)
  - [mutually_exclusive_ranges](#mutually_exclusive_ranges-source)
  - [unique_combination_of_columns](#unique_combination_of_columns-source)
  - [accepted_range](#accepted_range-source)

**[Macros](#macros)**

- [Introspective macros](#introspective-macros):
    - [get_column_values](#get_column_values-source)
    - [get_filtered_columns_in_relation](#get_filtered_columns_in_relation-source)
    - [get_relations_by_pattern](#get_relations_by_pattern-source)
    - [get_relations_by_prefix](#get_relations_by_prefix-source)
    - [get_query_results_as_dict](#get_query_results_as_dict-source)

- [SQL generators](#sql-generators)
    - [date_spine](#date_spine-source)
    - [deduplicate](#deduplicate)
    - [haversine_distance](#haversine_distance-source)
    - [group_by](#group_by-source)
    - [star](#star-source)
    - [union_relations](#union_relations-source)
    - [generate_series](#generate_series-source)
    - [surrogate_key](#surrogate_key-source)
    - [safe_add](#safe_add-source)
    - [pivot](#pivot-source)
    - [unpivot](#unpivot-source)

- [Web macros](#web-macros)
    - [get_url_parameter](#get_url_parameter-source)
    - [get_url_host](#get_url_host-source)
    - [get_url_path](#get_url_path-source)

- [Cross-database macros](#cross-database-macros):
    - [current_timestamp](#current_timestamp-source)
    - [dateadd](#dateadd-source)
    - [datediff](#datediff-source)
    - [split_part](#split_part-source)
    - [last_day](#last_day-source)
    - [width_bucket](#width_bucket-source)
    - [listagg](#listagg)

- [Jinja Helpers](#jinja-helpers)
    - [pretty_time](#pretty_time-source)
    - [pretty_log_format](#pretty_log_format-source)
    - [log_info](#log_info-source)

[Materializations](#materializations):
- [insert_by_period](#insert_by_period-source)

----
<<<<<<< HEAD
### Generic Tests
#### equal_rowcount ([source](macros/generic_tests/equal_rowcount.sql))
Asserts that two relations have the same number of rows.

=======
### Schema Tests
#### equal_rowcount ([source](macros/schema_tests/equal_rowcount.sql))
This schema test asserts the that two relations have the same number of rows.
>>>>>>> b33df578

**Usage:**
```yaml
version: 2

models:
  - name: model_name
    tests:
      - dbt_utils.equal_rowcount:
          compare_model: ref('other_table_name')

```

#### fewer_rows_than ([source](macros/generic_tests/fewer_rows_than.sql))
Asserts that the respective model has fewer rows than the model being compared.

Usage:
```yaml
version: 2

models:
  - name: model_name
    tests:
      - dbt_utils.fewer_rows_than:
          compare_model: ref('other_table_name')
```

#### equality ([source](macros/generic_tests/equality.sql))
Asserts the equality of two relations. Optionally specify a subset of columns to compare.

**Usage:**
```yaml
version: 2

models:
  - name: model_name
    tests:
      - dbt_utils.equality:
          compare_model: ref('other_table_name')
          compare_columns:
            - first_column
            - second_column
```

#### expression_is_true ([source](macros/generic_tests/expression_is_true.sql))
Asserts that a valid SQL expression is true for all records. This is useful when checking integrity across columns.
Examples:

- Verify an outcome based on the application of basic alegbraic operations between columns.
- Verify the length of a column.
- Verify the truth value of a column.

**Usage:**
```yaml
version: 2

models:
  - name: model_name
    tests:
      - dbt_utils.expression_is_true:
          expression: "col_a + col_b = total"
```

The macro accepts an optional argument `condition` that allows for asserting
the `expression` on a subset of all records.

**Usage:**

```yaml
version: 2

models:
  - name: model_name
    tests:
      - dbt_utils.expression_is_true:
          expression: "col_a + col_b = total"
          condition: "created_at > '2018-12-31'"
```

This macro can also be used at the column level. When this is done, the `expression` is evaluated against the column.

```yaml
version: 2
models:
    - name: model_name
      columns:
        - name: col_a
          tests:
            - dbt_utils.expression_is_true:
                expression: '>= 1'
        - name: col_b
          tests:
            - dbt_utils.expression_is_true:
                expression: '= 1'
                condition: col_a = 1
```

#### recency ([source](macros/generic_tests/recency.sql))
Asserts that a timestamp column in the reference model contains data that is at least as recent as the defined date interval.

**Usage:**
```yaml
version: 2

models:
  - name: model_name
    tests:
      - dbt_utils.recency:
          datepart: day
          field: created_at
          interval: 1
```

#### at_least_one ([source](macros/generic_tests/at_least_one.sql))
Asserts that a column has at least one value.

**Usage:**
```yaml
version: 2

models:
  - name: model_name
    columns:
      - name: col_name
        tests:
          - dbt_utils.at_least_one
```

#### not_constant ([source](macros/generic_tests/not_constant.sql))
Asserts that a column does not have the same value in all rows.

**Usage:**
```yaml
version: 2

models:
  - name: model_name
    columns:
      - name: column_name
        tests:
          - dbt_utils.not_constant
```

#### cardinality_equality ([source](macros/generic_tests/cardinality_equality.sql))
Asserts that values in a given column have exactly the same cardinality as values from a different column in a different model.

**Usage:**
```yaml
version: 2

models:
  - name: model_name
    columns:
      - name: from_column
        tests:
          - dbt_utils.cardinality_equality:
              field: other_column_name
              to: ref('other_model_name')
```

#### unique_where ([source](macros/generic_tests/test_unique_where.sql))
Asserts that there are no duplicate values present in a field for a subset of rows by specifying a `where` clause.

*Warning*: This test is no longer supported. Starting in dbt v0.20.0, the built-in `unique` test supports a `where` config. [See the dbt docs for more details](https://docs.getdbt.com/reference/resource-configs/where).

**Usage:**
```yaml
version: 2

models:
  - name: my_model
    columns:
      - name: id
        tests:
          - dbt_utils.unique_where:
              where: "_deleted = false"
```

#### not_null_where ([source](macros/generic_tests/test_not_null_where.sql))
Asserts that there are no null values present in a column for a subset of rows by specifying a `where` clause.

*Warning*: This test is no longer supported. Starting in dbt v0.20.0, the built-in `not_null` test supports a `where` config. [See the dbt docs for more details](https://docs.getdbt.com/reference/resource-configs/where).

**Usage:**
```yaml
version: 2

models:
  - name: my_model
    columns:
      - name: id
        tests:
          - dbt_utils.not_null_where:
              where: "_deleted = false"
```

#### not_null_proportion ([source](macros/generic_tests/not_null_proportion.sql))
Asserts that the proportion of non-null values present in a column is between a specified range [`at_least`, `at_most`] where `at_most` is an optional argument (default: `1.0`).

**Usage:**
```yaml
version: 2

models:
  - name: my_model
    columns:
      - name: id
        tests:
          - dbt_utils.not_null_proportion:
              at_least: 0.95
```

#### not_accepted_values ([source](macros/generic_tests/not_accepted_values.sql))
Asserts that there are no rows that match the given values.

Usage:
```yaml
version: 2

models:
  - name: my_model
    columns:
      - name: city
        tests:
          - dbt_utils.not_accepted_values:
              values: ['Barcelona', 'New York']
```

#### relationships_where ([source](macros/generic_tests/relationships_where.sql))
Asserts the referential integrity between two relations (same as the core relationships assertions) with an added predicate to filter out some rows from the test. This is useful to exclude records such as test entities, rows created in the last X minutes/hours to account for temporary gaps due to ETL limitations, etc.

**Usage:**
```yaml
version: 2

models:
  - name: model_name
    columns:
      - name: id
        tests:
          - dbt_utils.relationships_where:
              to: ref('other_model_name')
              field: client_id
              from_condition: id <> '4ca448b8-24bf-4b88-96c6-b1609499c38b'
              to_condition: created_date >= '2020-01-01'
```

#### mutually_exclusive_ranges ([source](macros/generic_tests/mutually_exclusive_ranges.sql))
Asserts that for a given lower_bound_column and upper_bound_column,
the ranges between the lower and upper bounds do not overlap with the ranges
of another row.

**Usage:**
```yaml
version: 2

models:
  # test that age ranges do not overlap
  - name: age_brackets
    tests:
      - dbt_utils.mutually_exclusive_ranges:
          lower_bound_column: min_age
          upper_bound_column: max_age
          gaps: not_allowed

  # test that each customer can only have one subscription at a time
  - name: subscriptions
    tests:
      - dbt_utils.mutually_exclusive_ranges:
          lower_bound_column: started_at
          upper_bound_column: ended_at
          partition_by: customer_id
          gaps: required

  # test that each customer can have subscriptions that start and end on the same date
  - name: subscriptions
    tests:
      - dbt_utils.mutually_exclusive_ranges:
          lower_bound_column: started_at
          upper_bound_column: ended_at
          partition_by: customer_id
          zero_length_range_allowed: true
```

**Args:**
* `lower_bound_column` (required): The name of the column that represents the
lower value of the range. Must be not null.
* `upper_bound_column` (required): The name of the column that represents the
upper value of the range. Must be not null.
* `partition_by` (optional): If a subset of records should be mutually exclusive
(e.g. all periods for a single subscription_id are mutually exclusive), use this
argument to indicate which column to partition by. `default=none`
* `gaps` (optional): Whether there can be gaps are allowed between ranges.
`default='allowed', one_of=['not_allowed', 'allowed', 'required']`
* `zero_length_range_allowed` (optional): Whether ranges can start and end on the same date.
`default=False`

**Note:** Both `lower_bound_column` and `upper_bound_column` should be not null.
If this is not the case in your data source, consider passing a coalesce function
to the `lower_` and `upper_bound_column` arguments, like so:
```yaml
version: 2

models:
- name: subscriptions
  tests:
    - dbt_utils.mutually_exclusive_ranges:
        lower_bound_column: coalesce(started_at, '1900-01-01')
        upper_bound_column: coalesce(ended_at, '2099-12-31')
        partition_by: customer_id
        gaps: allowed
```
<details>
<summary>Additional `gaps` and `zero_length_range_allowed` examples</summary>
<<<<<<< HEAD
  **Understanding the `gaps` argument:**
  
=======

  **Understanding the `gaps` argument:**

>>>>>>> b33df578
  Here are a number of examples for each allowed `gaps` argument.
  * `gaps: not_allowed`: The upper bound of one record must be the lower bound of
  the next record.

  | lower_bound | upper_bound |
  |-------------|-------------|
  | 0           | 1           |
  | 1           | 2           |
  | 2           | 3           |

  * `gaps: allowed` (default): There may be a gap between the upper bound of one
  record and the lower bound of the next record.

  | lower_bound | upper_bound |
  |-------------|-------------|
  | 0           | 1           |
  | 2           | 3           |
  | 3           | 4           |

  * `gaps: required`: There must be a gap between the upper bound of one record and
  the lower bound of the next record (common for date ranges).

  | lower_bound | upper_bound |
  |-------------|-------------|
  | 0           | 1           |
  | 2           | 3           |
  | 4           | 5           |

  **Understanding the `zero_length_range_allowed` argument:**
  Here are a number of examples for each allowed `zero_length_range_allowed` argument.
  * `zero_length_range_allowed: false`: (default) The upper bound of each record must be greater than its lower bound.

  | lower_bound | upper_bound |
  |-------------|-------------|
  | 0           | 1           |
  | 1           | 2           |
  | 2           | 3           |

  * `zero_length_range_allowed: true`: The upper bound of each record can be greater than or equal to its lower bound.

  | lower_bound | upper_bound |
  |-------------|-------------|
  | 0           | 1           |
  | 2           | 2           |
  | 3           | 4           |
<<<<<<< HEAD
</details>

#### sequential_values ([source](macros/generic_tests/sequential_values.sql))
=======

</details>

#### sequential_values ([source](macros/schema_tests/sequential_values.sql))
>>>>>>> b33df578
This test confirms that a column contains sequential values. It can be used
for both numeric values, and datetime values, as follows:
```yml
version: 2

seeds:
  - name: util_even_numbers
    columns:
      - name: i
        tests:
          - dbt_utils.sequential_values:
              interval: 2


  - name: util_hours
    columns:
      - name: date_hour
        tests:
          - dbt_utils.sequential_values:
              interval: 1
              datepart: 'hour'
```

**Args:**
* `interval` (default=1): The gap between two sequential values
* `datepart` (default=None): Used when the gaps are a unit of time. If omitted, the test will check for a numeric gap.

#### unique_combination_of_columns ([source](macros/generic_tests/unique_combination_of_columns.sql))
Asserts that the combination of columns is unique. For example, the
combination of month and product is unique, however neither column is unique
in isolation.

We generally recommend testing this uniqueness condition by either:
* generating a [surrogate_key](#surrogate_key-source) for your model and testing
the uniqueness of said key, OR
* passing the `unique` test a concatenation of the columns (as discussed [here](https://docs.getdbt.com/docs/building-a-dbt-project/testing-and-documentation/testing/#testing-expressions)).

However, these approaches can become non-perfomant on large data sets, in which
case we recommend using this test instead.

**Usage:**
```yaml
- name: revenue_by_product_by_month
  tests:
    - dbt_utils.unique_combination_of_columns:
        combination_of_columns:
          - month
          - product
```

An optional `quote_columns` argument (`default=false`) can also be used if a column name needs to be quoted.

```yaml
- name: revenue_by_product_by_month
  tests:
    - dbt_utils.unique_combination_of_columns:
        combination_of_columns:
          - month
          - group
        quote_columns: true

```

#### accepted_range ([source](macros/generic_tests/accepted_range.sql))
Asserts that a column's values fall inside an expected range. Any combination of `min_value` and `max_value` is allowed, and the range can be inclusive or exclusive. Provide a `where` argument to filter to specific records only.

In addition to comparisons to a scalar value, you can also compare to another column's values. Any data type that supports the `>` or `<` operators can be compared, so you could also run tests like checking that all order dates are in the past.

**Usage:**
```yaml
version: 2

models:
  - name: model_name
    columns:
      - name: user_id
        tests:
          - dbt_utils.accepted_range:
              min_value: 0
              inclusive: false

      - name: account_created_at
        tests:
          - dbt_utils.accepted_range:
              max_value: "getdate()"
              #inclusive is true by default

      - name: num_returned_orders
        tests:
          - dbt_utils.accepted_range:
              min_value: 0
              max_value: "num_orders"

      - name: num_web_sessions
        tests:
          - dbt_utils.accepted_range:
              min_value: 0
              inclusive: false
              where: "num_orders > 0"
```

----

## Macros

### Introspective macros
These macros run a query and return the results of the query as objects. They are typically abstractions over the [statement blocks](https://docs.getdbt.com/reference/dbt-jinja-functions/statement-blocks) in dbt.


#### get_column_values ([source](macros/sql/get_column_values.sql))
This macro returns the unique values for a column in a given [relation](https://docs.getdbt.com/docs/writing-code-in-dbt/class-reference/#relation) as an array.

**Args:**
- `table` (required): a [Relation](https://docs.getdbt.com/reference/dbt-classes#relation) (a `ref` or `source`) that contains the list of columns you wish to select from
- `column` (required): The name of the column you wish to find the column values of
- `order_by` (optional, default=`'count(*) desc'`): How the results should be ordered. The default is to order by `count(*) desc`, i.e. decreasing frequency. Setting this as `'my_column'` will sort alphabetically, while `'min(created_at)'` will sort by when thevalue was first observed.
- `max_records` (optional, default=`none`): The maximum number of column values you want to return
- `default` (optional, default=`[]`): The results this macro should return if the relation has not yet been created (and therefore has no column values).


**Usage:**
```sql
-- Returns a list of the payment_methods in the stg_payments model_
{% set payment_methods = dbt_utils.get_column_values(table=ref('stg_payments'), column='payment_method') %}

{% for payment_method in payment_methods %}
    ...
{% endfor %}

...
```

```sql
-- Returns the list sorted alphabetically
{% set payment_methods = dbt_utils.get_column_values(
        table=ref('stg_payments'),
        column='payment_method',
        order_by='payment_method'
) %}
```

```sql
-- Returns the list sorted my most recently observed
{% set payment_methods = dbt_utils.get_column_values(
        table=ref('stg_payments'),
        column='payment_method',
        order_by='max(created_at) desc',
        max_records=50,
        default=['bank_transfer', 'coupon', 'credit_card']
%}
...
```

#### get_filtered_columns_in_relation ([source](macros/sql/get_filtered_columns_in_relation.sql))
This macro returns an iterable Jinja list of columns for a given [relation](https://docs.getdbt.com/docs/writing-code-in-dbt/class-reference/#relation), (i.e. not from a CTE)
- optionally exclude columns
- the input values are not case-sensitive (input uppercase or lowercase and it will work!)
> Note: The native [`adapter.get_columns_in_relation` macro](https://docs.getdbt.com/reference/dbt-jinja-functions/adapter#get_columns_in_relation) allows you 
to pull column names in a non-filtered fashion, also bringing along with it other (potentially unwanted) information, such as dtype, char_size, numeric_precision, etc.

**Args:**
- `from` (required): a [Relation](https://docs.getdbt.com/reference/dbt-classes#relation) (a `ref` or `source`) that contains the list of columns you wish to select from
- `except` (optional, default=`[]`): The name of the columns you wish to exclude. (case-insensitive)

**Usage:**
```sql
-- Returns a list of the columns from a relation, so you can then iterate in a for loop
{% set column_names = dbt_utils.get_filtered_columns_in_relation(from=ref('your_model'), except=["field_1", "field_2"]) %}
...
{% for column_name in column_names %}
    max({{ column_name }}) ... as max_'{{ column_name }}',
{% endfor %}
...
```

#### get_relations_by_pattern ([source](macros/sql/get_relations_by_pattern.sql))
Returns a list of [Relations](https://docs.getdbt.com/docs/writing-code-in-dbt/class-reference/#relation)
that match a given schema- or table-name pattern.

This macro is particularly handy when paired with `union_relations`.

**Usage:**
```
-- Returns a list of relations that match schema_pattern%.table
{% set relations = dbt_utils.get_relations_by_pattern('schema_pattern%', 'table_pattern') %}

-- Returns a list of relations that match schema_pattern.table_pattern%
{% set relations = dbt_utils.get_relations_by_pattern('schema_pattern', 'table_pattern%') %}

-- Returns a list of relations as above, excluding any that end in `deprecated`
{% set relations = dbt_utils.get_relations_by_pattern('schema_pattern', 'table_pattern%', '%deprecated') %}

-- Example using the union_relations macro
{% set event_relations = dbt_utils.get_relations_by_pattern('venue%', 'clicks') %}
{{ dbt_utils.union_relations(relations = event_relations) }}
```

**Args:**
* `schema_pattern` (required): The schema pattern to inspect for relations.
* `table_pattern` (required): The name of the table/view (case insensitive).
* `exclude` (optional): Exclude any relations that match this table pattern.
* `database` (optional, default = `target.database`): The database to inspect
for relations.

**Examples:**
Generate drop statements for all Relations that match a naming pattern:
```sql
{% set relations_to_drop = dbt_utils.get_relations_by_pattern(
    schema_pattern='public',
    table_pattern='dbt\_%'
) %}

{% set sql_to_execute = [] %}

{{ log('Statements to run:', info=True) }}

{% for relation in relations_to_drop %}
    {% set drop_command -%}
    -- drop {{ relation.type }} {{ relation }} cascade;
    {%- endset %}
    {% do log(drop_command, info=True) %}
    {% do sql_to_execute.append(drop_command) %}
{% endfor %}
```

#### get_relations_by_prefix ([source](macros/sql/get_relations_by_prefix.sql))
> This macro will soon be deprecated in favor of the more flexible `get_relations_by_pattern` macro (above)

Returns a list of [Relations](https://docs.getdbt.com/docs/writing-code-in-dbt/class-reference/#relation)
that match a given prefix, with an optional exclusion pattern. It's particularly
handy paired with `union_relations`.

**Usage:**

```
-- Returns a list of relations that match schema.prefix%
{% set relations = dbt_utils.get_relations_by_prefix('my_schema', 'my_prefix') %}

-- Returns a list of relations as above, excluding any that end in `deprecated`
{% set relations = dbt_utils.get_relations_by_prefix('my_schema', 'my_prefix', '%deprecated') %}

-- Example using the union_relations macro
{% set event_relations = dbt_utils.get_relations_by_prefix('events', 'event_') %}
{{ dbt_utils.union_relations(relations = event_relations) }}
```

**Args:**
* `schema` (required): The schema to inspect for relations.
* `prefix` (required): The prefix of the table/view (case insensitive)
* `exclude` (optional): Exclude any relations that match this pattern.
* `database` (optional, default = `target.database`): The database to inspect
for relations.

#### get_query_results_as_dict ([source](macros/sql/get_query_results_as_dict.sql))
This macro returns a dictionary from a sql query, so that you don't need to interact with the Agate library to operate on the result

**Usage:**
```
{% set sql_statement %}
    select city, state from {{ ref('users') }}
{% endset %}

{%- set places = dbt_utils.get_query_results_as_dict(sql_statement) -%}

select

    {% for city in places['CITY'] | unique -%}
      sum(case when city = '{{ city }}' then 1 else 0 end) as users_in_{{ dbt_utils.slugify(city) }},
    {% endfor %}

    {% for state in places['STATE'] | unique -%}
      sum(case when state = '{{ state }}' then 1 else 0 end) as users_in_{{ state }},
    {% endfor %}

    count(*) as total_total

from {{ ref('users') }}
```

### SQL generators
These macros generate SQL (either a complete query, or a part of a query). They often implement patterns that should be easy in SQL, but for some reason are much harder than they need to be.

#### date_spine ([source](macros/sql/date_spine.sql))
This macro returns the sql required to build a date spine. The spine will include the `start_date` (if it is aligned to the `datepart`), but it will not include the `end_date`.

**Usage:**

```
{{ dbt_utils.date_spine(
    datepart="day",
    start_date="cast('2019-01-01' as date)",
    end_date="cast('2020-01-01' as date)"
   )
}}
```

#### deduplicate ([source](macros/sql/deduplicate.sql))
This macro returns the sql required to remove duplicate rows from a model or source.

**Usage:**

```
{{ dbt_utils.deduplicate(
    relation=source('my_source', 'my_table'),
    group_by="user_id, cast(timestamp as day)",
    order_by="timestamp desc",
    relation_alias="my_cte"
   )
}}
```

#### haversine_distance ([source](macros/sql/haversine_distance.sql))
This macro calculates the [haversine distance](http://daynebatten.com/2015/09/latitude-longitude-distance-sql/) between a pair of x/y coordinates.

Optionally takes a `unit` string argument ('km' or 'mi') which defaults to miles (imperial system).

**Usage:**

```
{{ dbt_utils.haversine_distance(48.864716, 2.349014, 52.379189, 4.899431) }}

{{ dbt_utils.haversine_distance(
    lat1=48.864716,
    lon1=2.349014,
    lat2=52.379189,
    lon2=4.899431,
    unit='km'
) }}
```

**Args:**
- `lat1` (required): latitude of first location
- `lon1` (required): longitude of first location
- `lat2` (required): latitude of second location
- `lon3` (required): longitude of second location
- `unit` (optional, default=`'mi'`): one of `mi` (miles) or `km` (kilometers)

#### group_by ([source](macros/sql/groupby.sql))
This macro build a group by statement for fields 1...N

**Usage:**

```
{{ dbt_utils.group_by(n=3) }}
```

Would compile to:

```sql
group by 1,2,3
```

#### star ([source](macros/sql/star.sql))
This macro generates a comma-separated list of all fields that exist in the `from` relation, excluding any fields 
listed in the `except` argument. The construction is identical to `select * from {{ref('my_model')}}`, replacing star (`*`) with 
the star macro. 
This macro also has an optional `relation_alias` argument that will prefix all generated fields with an alias (`relation_alias`.`field_name`). 
The macro also has optional `prefix` and `suffix` arguments. When one or both are provided, they will be concatenated onto each field's alias 
in the output (`prefix` ~ `field_name` ~ `suffix`). NB: This prevents the output from being used in any context other than a select statement.
<<<<<<< HEAD

=======
>>>>>>> b33df578

**Args:**
- `from` (required): a [Relation](https://docs.getdbt.com/reference/dbt-classes#relation) (a `ref` or `source`) that contains the list of columns you wish to select from
- `except` (optional, default=`[]`): The name of the columns you wish to exclude. (case-insensitive)
- `relation_alias` (optional, default=`''`): will prefix all generated fields with an alias (`relation_alias`.`field_name`). 
- `prefix` (optional, default=`''`): will prefix the output `field_name` (`field_name as prefix_field_name`). 
- `suffix` (optional, default=`''`): will suffix the output `field_name` (`field_name as field_name_suffix`). 

**Usage:**
```sql
select
  {{ dbt_utils.star(ref('my_model')) }}
from {{ ref('my_model') }}

```

```sql
select
{{ dbt_utils.star(from=ref('my_model'), except=["exclude_field_1", "exclude_field_2"]) }}
from {{ ref('my_model') }}

```

```sql
select
{{ dbt_utils.star(from=ref('my_model'), except=["exclude_field_1", "exclude_field_2"], prefix="max_") }}
from {{ ref('my_model') }}

```

#### union_relations ([source](macros/sql/union.sql))

This macro unions together an array of [Relations](https://docs.getdbt.com/docs/writing-code-in-dbt/class-reference/#relation),
even when columns have differing orders in each Relation, and/or some columns are
missing from some relations. Any columns exclusive to a subset of these
relations will be filled with `null` where not present. A new column
(`_dbt_source_relation`) is also added to indicate the source for each record.

**Usage:**
```
{{ dbt_utils.union_relations(
    relations=[ref('my_model'), source('my_source', 'my_table')],
    exclude=["_loaded_at"]
) }}
```

**Args:**
* `relations` (required): An array of [Relations](https://docs.getdbt.com/docs/writing-code-in-dbt/class-reference/#relation).
* `exclude` (optional): A list of column names that should be excluded from
the final query.
* `include` (optional): A list of column names that should be included in the
final query. Note the `include` and `exclude` arguments are mutually exclusive.
* `column_override` (optional): A dictionary of explicit column type overrides,
e.g. `{"some_field": "varchar(100)"}`.``
* `source_column_name` (optional, `default="_dbt_source_relation"`): The name of
the column that records the source of this row.

#### generate_series ([source](macros/sql/generate_series.sql))
This macro implements a cross-database mechanism to generate an arbitrarily long list of numbers. Specify the maximum number you'd like in your list and it will create a 1-indexed SQL result set.

**Usage:**
```
{{ dbt_utils.generate_series(upper_bound=1000) }}
```

#### surrogate_key ([source](macros/sql/surrogate_key.sql))
Implements a cross-database way to generate a hashed surrogate key using the fields specified.

**Usage:**
```
{{ dbt_utils.surrogate_key(['field_a', 'field_b'[,...]]) }}
```

#### safe_add ([source](macros/sql/safe_add.sql))
Implements a cross-database way to sum nullable fields using the fields specified.

**Usage:**
```
{{ dbt_utils.safe_add('field_a', 'field_b'[,...]) }}
```

#### pivot ([source](macros/sql/pivot.sql))
This macro pivots values from rows to columns.

**Usage:**
```
{{ dbt_utils.pivot(<column>, <list of values>) }}
```

**Example:**

    Input: orders

    | size | color |
    |------|-------|
    | S    | red   |
    | S    | blue  |
    | S    | red   |
    | M    | red   |

    select
      size,
      {{ dbt_utils.pivot(
          'color',
          dbt_utils.get_column_values(ref('orders'), 'color')
      ) }}
    from {{ ref('orders') }}
    group by size

    Output:

    | size | red | blue |
    |------|-----|------|
    | S    | 2   | 1    |
    | M    | 1   | 0    |

**Args:**
- `column`: Column name, required
- `values`: List of row values to turn into columns, required
- `alias`: Whether to create column aliases, default is True
- `agg`: SQL aggregation function, default is sum
- `cmp`: SQL value comparison, default is =
- `prefix`: Column alias prefix, default is blank
- `suffix`: Column alias postfix, default is blank
- `then_value`: Value to use if comparison succeeds, default is 1
- `else_value`: Value to use if comparison fails, default is 0
- `quote_identifiers`: Whether to surround column aliases with double quotes, default is true

#### unpivot ([source](macros/sql/unpivot.sql))
This macro "un-pivots" a table from wide format to long format. Functionality is similar to pandas [melt](http://pandas.pydata.org/pandas-docs/stable/generated/pandas.melt.html) function.
Boolean values are replaced with the strings 'true'|'false'

**Usage:**
```
{{ dbt_utils.unpivot(
  relation=ref('table_name'),
  cast_to='datatype',
  exclude=[<list of columns to exclude from unpivot>],
  remove=[<list of columns to remove>],
  field_name=<column name for field>,
  value_name=<column name for value>
) }}
```

**Usage:**

    Input: orders

    | date       | size | color | status     |
    |------------|------|-------|------------|
    | 2017-01-01 | S    | red   | complete   |
    | 2017-03-01 | S    | red   | processing |

    {{ dbt_utils.unpivot(ref('orders'), cast_to='varchar', exclude=['date','status']) }}

    Output:

    | date       | status     | field_name | value |
    |------------|------------|------------|-------|
    | 2017-01-01 | complete   | size       | S     |
    | 2017-01-01 | complete   | color      | red   |
    | 2017-03-01 | processing | size       | S     |
    | 2017-03-01 | processing | color      | red   |

**Args**:
- `relation`: The [Relation](https://docs.getdbt.com/docs/writing-code-in-dbt/class-reference/#relation) to unpivot.
- `cast_to`: The data type to cast the unpivoted values to, default is varchar
- `exclude`: A list of columns to exclude from the unpivot operation but keep in the resulting table.
- `remove`: A list of columns to remove from the resulting table.
- `field_name`: column name in the resulting table for field
- `value_name`: column name in the resulting table for value

### Web macros
#### get_url_parameter ([source](macros/web/get_url_parameter.sql))
This macro extracts a url parameter from a column containing a url.

**Usage:**
```
{{ dbt_utils.get_url_parameter(field='page_url', url_parameter='utm_source') }}
```

#### get_url_host ([source](macros/web/get_url_host.sql))
This macro extracts a hostname from a column containing a url.

**Usage:**
```
{{ dbt_utils.get_url_host(field='page_url') }}
```

#### get_url_path ([source](macros/web/get_url_path.sql))
This macro extracts a page path from a column containing a url.

**Usage:**
```
{{ dbt_utils.get_url_path(field='page_url') }}
```
----
### Cross-database macros
These macros make it easier for package authors (especially those writing modeling packages) to implement cross-database
compatibility. In general, you should not use these macros in your own dbt project (unless it is a package)

#### current_timestamp ([source](macros/cross_db_utils/current_timestamp.sql))
This macro returns the current timestamp.

**Usage:**
```
{{ dbt_utils.current_timestamp() }}
```

#### dateadd ([source](macros/cross_db_utils/dateadd.sql))
This macro adds a time/day interval to the supplied date/timestamp. Note: The `datepart` argument is database-specific.

**Usage:**
```
{{ dbt_utils.dateadd(datepart='day', interval=1, from_date_or_timestamp="'2017-01-01'") }}
```

#### datediff ([source](macros/cross_db_utils/datediff.sql))
This macro calculates the difference between two dates.

**Usage:**
```
{{ dbt_utils.datediff("'2018-01-01'", "'2018-01-20'", 'day') }}
```

#### split_part ([source](macros/cross_db_utils/split_part.sql))
This macro splits a string of text using the supplied delimiter and returns the supplied part number (1-indexed).

**Args**:
- `string_text` (required): Text to be split into parts. 
- `delimiter_text` (required): Text representing the delimiter to split by.
- `part_number` (required): Requested part of the split (1-based). If the value is negative, the parts are counted backward from the end of the string.

**Usage:**
When referencing a column, use one pair of quotes. When referencing a string, use single quotes enclosed in double quotes.
```
{{ dbt_utils.split_part(string_text='column_to_split', delimiter_text='delimiter_column', part_number=1) }}
{{ dbt_utils.split_part(string_text="'1|2|3'", delimiter_text="'|'", part_number=1) }}
```

#### date_trunc ([source](macros/cross_db_utils/date_trunc.sql))
Truncates a date or timestamp to the specified datepart. Note: The `datepart` argument is database-specific.

**Usage:**
```
{{ dbt_utils.date_trunc(datepart, date) }}
```

#### last_day ([source](macros/cross_db_utils/last_day.sql))
Gets the last day for a given date and datepart. Notes:

- The `datepart` argument is database-specific.
- This macro currently only supports dateparts of `month` and `quarter`.

**Usage:**
```
{{ dbt_utils.last_day(date, datepart) }}
```

#### width_bucket ([source](macros/cross_db_utils/width_bucket.sql))
This macro is modeled after the `width_bucket` function natively available in Snowflake.

From the original Snowflake [documentation](https://docs.snowflake.net/manuals/sql-reference/functions/width_bucket.html):

Constructs equi-width histograms, in which the histogram range is divided into intervals of identical size, and returns the bucket number into which the value of an expression falls, after it has been evaluated. The function returns an integer value or null (if any input is null).
Notes:

**Args:**
- `expr`: The expression for which the histogram is created. This expression must evaluate to a numeric value or to a value that can be implicitly converted to a numeric value.

- `min_value` and `max_value`: The low and high end points of the acceptable range for the expression. The end points must also evaluate to numeric values and not be equal.

- `num_buckets`:  The desired number of buckets; must be a positive integer value. A value from the expression is assigned to each bucket, and the function then returns the corresponding bucket number.

When an expression falls outside the range, the function returns:
- `0` if the expression is less than min_value.
- `num_buckets + 1` if the expression is greater than or equal to max_value.


**Usage:**
```
{{ dbt_utils.width_bucket(expr, min_value, max_value, num_buckets) }}
```


---
### Jinja Helpers
#### pretty_time ([source](macros/jinja_helpers/pretty_time.sql))
This macro returns a string of the current timestamp, optionally taking a datestring format.
```sql
{#- This will return a string like '14:50:34' -#}
{{ dbt_utils.pretty_time() }}

{#- This will return a string like '2019-05-02 14:50:34' -#}
{{ dbt_utils.pretty_time(format='%Y-%m-%d %H:%M:%S') }}
```

#### pretty_log_format ([source](macros/jinja_helpers/pretty_log_format.sql))
This macro formats the input in a way that will print nicely to the command line when you `log` it.
```sql
{#- This will return a string like:
"11:07:31 + my pretty message"
-#}

{{ dbt_utils.pretty_log_format("my pretty message") }}
```
#### log_info ([source](macros/jinja_helpers/log_info.sql))
This macro logs a formatted message (with a timestamp) to the command line.
```sql
{{ dbt_utils.log_info("my pretty message") }}
```

```
11:07:28 | 1 of 1 START table model analytics.fct_orders........................ [RUN]
11:07:31 + my pretty message
```

#### slugify ([source](macros/jinja_helpers/slugify.sql))
This macro is useful for transforming Jinja strings into "slugs", and can be useful when using a Jinja object as a column name, especially when that Jinja object is not hardcoded.

For this example, let's pretend that we have payment methods in our payments table like `['venmo App', 'ca$h-money']`, which we can't use as a column name due to the spaces and special characters. This macro does its best to strip those out in a sensible way: `['venmo_app',
'cah_money']`.

```sql
{%- set payment_methods = dbt_utils.get_column_values(
    table=ref('raw_payments'),
    column='payment_method'
) -%}

select
order_id,
{%- for payment_method in payment_methods %}
sum(case when payment_method = '{{ payment_method }}' then amount end)
  as {{ dbt_utils.slugify(payment_method) }}_amount,

{% endfor %}
...
```

```sql
select
order_id,

sum(case when payment_method = 'Venmo App' then amount end)
  as venmo_app_amount,

sum(case when payment_method = 'ca$h money' then amount end)
  as cah_money_amount,
...
```

### Materializations
#### insert_by_period ([source](macros/materializations/insert_by_period_materialization.sql))
`insert_by_period` allows dbt to insert records into a table one period (i.e. day, week) at a time.

This materialization is appropriate for event data that can be processed in discrete periods. It is similar in concept to the built-in incremental materialization, but has the added benefit of building the model in chunks even during a full-refresh so is particularly useful for models where the initial run can be problematic.

Should a run of a model using this materialization be interrupted, a subsequent run will continue building the target table from where it was interrupted (granted the `--full-refresh` flag is omitted).

Progress is logged in the command line for easy monitoring.

**Usage:**
```sql
{{
  config(
    materialized = "insert_by_period",
    period = "day",
    timestamp_field = "created_at",
    start_date = "2018-01-01",
    stop_date = "2018-06-01")
}}

with events as (

  select *
  from {{ ref('events') }}
  where __PERIOD_FILTER__ -- This will be replaced with a filter in the materialization code

)

....complex aggregates here....

```

**Configuration values:**
* `period`: period to break the model into, must be a valid [datepart](https://docs.aws.amazon.com/redshift/latest/dg/r_Dateparts_for_datetime_functions.html) (default='Week')
* `timestamp_field`: the column name of the timestamp field that will be used to break the model into smaller queries
* `start_date`: literal date or timestamp - generally choose a date that is earlier than the start of your data
* `stop_date`: literal date or timestamp (default=current_timestamp)

**Caveats:**
* This materialization is compatible with dbt 0.10.1.
* This materialization has been written for Redshift.
* This materialization can only be used for a model where records are not expected to change after they are created.
* Any model post-hooks that use `{{ this }}` will fail using this materialization. For example:
```yaml
models:
    project-name:
        post-hook: "grant select on {{ this }} to db_reader"
```
A useful workaround is to change the above post-hook to:
```yaml
        post-hook: "grant select on {{ this.schema }}.{{ this.name }} to db_reader"
```

----

### Contributing

We welcome contributions to this repo! To contribute a new feature or a fix, please open a Pull Request with 1) your changes, 2) updated documentation for the `README.md` file, and 3) a working integration test. See [this page](integration_tests/README.md) for more information.

----

### Dispatch macros

**Note:** This is primarily relevant to:
- Users and maintainers of community-supported [adapter plugins](https://docs.getdbt.com/docs/available-adapters)
- Users who wish to override a low-lying `dbt_utils` macro with a custom implementation, and have that implementation used by other `dbt_utils` macros

If you use Postgres, Redshift, Snowflake, or Bigquery, this likely does not apply to you.

dbt v0.18.0 introduced [`adapter.dispatch()`](https://docs.getdbt.com/reference/dbt-jinja-functions/adapter#dispatch), a reliable way to define different implementations of the same macro across different databases.

dbt v0.20.0 introduced a new project-level `dispatch` config that enables an "override" setting for all dispatched macros. If you set this config in your project, when dbt searches for implementations of a macro in the `dbt_utils` namespace, it will search through your list of packages instead of just looking in the `dbt_utils` package.

Set the config in `dbt_project.yml`:
```yml
dispatch:
  - macro_namespace: dbt_utils
    search_order:
      - first_package_to_search    # likely the name of your root project
      - second_package_to_search   # could be a "shim" package, such as spark_utils
      - dbt_utils                  # always include dbt_utils as the last place to search
```

If overriding a dispatched macro with a custom implementation in your own project's `macros/` directory, you must name your custom macro with a prefix: either `default__` (note the two underscores), or the name of your adapter followed by two underscores. For example, if you're running on Postgres and wish to override the behavior of `dbt_utils.datediff` (such that `dbt_utils.date_spine` will use your version instead), you can do this by defining a macro called either `default__datediff` or `postgres__datediff`.

Let's say we have the config defined above, and we're running on Spark. When dbt goes to dispatch `dbt_utils.datediff`, it will search for macros the following in order:
```
first_package_to_search.spark__datediff
first_package_to_search.default__datediff
second_package_to_search.spark__datediff
second_package_to_search.default__datediff
dbt_utils.spark__datediff
dbt_utils.default__datediff
```

----

### Getting started with dbt

- [What is dbt](https://docs.getdbt.com/docs/introduction)?
- Read the [dbt viewpoint](https://docs.getdbt.com/docs/about/viewpoint)
- [Installation](https://docs.getdbt.com/dbt-cli/installation)
- Join the [chat](https://www.getdbt.com/community/) on Slack for live questions and support.


## Code of Conduct

Everyone interacting in the dbt project's codebases, issue trackers, chat rooms, and mailing lists is expected to follow the [PyPA Code of Conduct].



[PyPA Code of Conduct]: https://www.pypa.io/en/latest/code-of-conduct/
[slack-url]: http://ac-slackin.herokuapp.com/
[Installation]: https://dbt.readme.io/docs/installation
[What is dbt]: https://dbt.readme.io/docs/overview
[dbt viewpoint]: https://dbt.readme.io/docs/viewpoint<|MERGE_RESOLUTION|>--- conflicted
+++ resolved
@@ -71,16 +71,9 @@
 - [insert_by_period](#insert_by_period-source)
 
 ----
-<<<<<<< HEAD
 ### Generic Tests
 #### equal_rowcount ([source](macros/generic_tests/equal_rowcount.sql))
 Asserts that two relations have the same number of rows.
-
-=======
-### Schema Tests
-#### equal_rowcount ([source](macros/schema_tests/equal_rowcount.sql))
-This schema test asserts the that two relations have the same number of rows.
->>>>>>> b33df578
 
 **Usage:**
 ```yaml
@@ -395,14 +388,8 @@
 ```
 <details>
 <summary>Additional `gaps` and `zero_length_range_allowed` examples</summary>
-<<<<<<< HEAD
   **Understanding the `gaps` argument:**
-  
-=======
-
-  **Understanding the `gaps` argument:**
-
->>>>>>> b33df578
+
   Here are a number of examples for each allowed `gaps` argument.
   * `gaps: not_allowed`: The upper bound of one record must be the lower bound of
   the next record.
@@ -448,16 +435,9 @@
   | 0           | 1           |
   | 2           | 2           |
   | 3           | 4           |
-<<<<<<< HEAD
 </details>
 
 #### sequential_values ([source](macros/generic_tests/sequential_values.sql))
-=======
-
-</details>
-
-#### sequential_values ([source](macros/schema_tests/sequential_values.sql))
->>>>>>> b33df578
 This test confirms that a column contains sequential values. It can be used
 for both numeric values, and datetime values, as follows:
 ```yml
@@ -817,10 +797,6 @@
 This macro also has an optional `relation_alias` argument that will prefix all generated fields with an alias (`relation_alias`.`field_name`). 
 The macro also has optional `prefix` and `suffix` arguments. When one or both are provided, they will be concatenated onto each field's alias 
 in the output (`prefix` ~ `field_name` ~ `suffix`). NB: This prevents the output from being used in any context other than a select statement.
-<<<<<<< HEAD
-
-=======
->>>>>>> b33df578
 
 **Args:**
 - `from` (required): a [Relation](https://docs.getdbt.com/reference/dbt-classes#relation) (a `ref` or `source`) that contains the list of columns you wish to select from
