--- conflicted
+++ resolved
@@ -180,14 +180,11 @@
 
 Usage:
 ```
-<<<<<<< HEAD
 {{ dbt_utils.union_tables(
     tables=[ref('table_1'), ref('table_2')], 
     column_override={"some_field": "varchar(100)"}, 
     exclude=["some_other_field"]
 ) }}
-=======
-{{ dbt_utils.union_tables(tables=[ref('table_1'), ref('table_2')], column_override={"some_field": "varchar(100)"}) }}
 ```
 
 #### generate_series ([source](macros/sql/generate_series.sql))
@@ -204,7 +201,6 @@
 Usage:
 ```
 {{ dbt_utils.surrogate_key('field_a', 'field_b'[,...]) }}
->>>>>>> df867a7e
 ```
 
 #### pivot ([source](macros/sql/pivot.sql))
