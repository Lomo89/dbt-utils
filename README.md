--- conflicted
+++ resolved
@@ -663,11 +663,7 @@
 **Usage:**
 ```
 {% set sql_statement %}
-<<<<<<< HEAD
-    select city, state from {{ ref('users) }}
-=======
     select city, state from {{ ref('users') }}
->>>>>>> 4ef456e2
 {% endset %}
 
 {%- set places = dbt_utils.get_query_results_as_dict(sql_statement) -%}
