--- conflicted
+++ resolved
@@ -71,16 +71,10 @@
 - [insert_by_period](#insert_by_period-source)
 
 ----
-<<<<<<< HEAD
-### Schema Tests
-#### equal_rowcount ([source](macros/schema_tests/equal_rowcount.sql))
-This schema test asserts the that two relations have the same number of rows.
-=======
-=======
 ### Generic Tests
 #### equal_rowcount ([source](macros/generic_tests/equal_rowcount.sql))
 Asserts that two relations have the same number of rows.
->>>>>>> 31577cb5
+
 
 **Usage:**
 ```yaml
@@ -395,15 +389,8 @@
 ```
 <details>
 <summary>Additional `gaps` and `zero_length_range_allowed` examples</summary>
-<<<<<<< HEAD
-
-  **Understanding the `gaps` argument:**
-
-=======
-
   **Understanding the `gaps` argument:**
   
->>>>>>> 31577cb5
   Here are a number of examples for each allowed `gaps` argument.
   * `gaps: not_allowed`: The upper bound of one record must be the lower bound of
   the next record.
@@ -449,12 +436,6 @@
   | 0           | 1           |
   | 2           | 2           |
   | 3           | 4           |
-<<<<<<< HEAD
-
-</details>
-=======
->>>>>>> 31577cb5
-
 </details>
 
 #### sequential_values ([source](macros/generic_tests/sequential_values.sql))
@@ -811,16 +792,13 @@
 ```
 
 #### star ([source](macros/sql/star.sql))
-<<<<<<< HEAD
 This macro generates a comma-separated list of all fields that exist in the `from` relation, excluding any fields 
 listed in the `except` argument. The construction is identical to `select * from {{ref('my_model')}}`, replacing star (`*`) with 
 the star macro. 
 This macro also has an optional `relation_alias` argument that will prefix all generated fields with an alias (`relation_alias`.`field_name`). 
 The macro also has optional `prefix` and `suffix` arguments. When one or both are provided, they will be concatenated onto each field's alias 
 in the output (`prefix` ~ `field_name` ~ `suffix`). NB: This prevents the output from being used in any context other than a select statement.
-=======
-This macro generates a comma-separated list of all fields that exist in the `from` relation, excluding any fields listed in the `except` argument. The construction is identical to `select * from {{ref('my_model')}}`, replacing star (`*`) with the star macro. This macro also has an optional `relation_alias` argument that will prefix all generated fields with an alias (`relation_alias`.`field_name`).
->>>>>>> 31577cb5
+
 
 **Args:**
 - `from` (required): a [Relation](https://docs.getdbt.com/reference/dbt-classes#relation) (a `ref` or `source`) that contains the list of columns you wish to select from
