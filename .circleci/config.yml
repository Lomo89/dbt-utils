
version: 2.1

jobs:
  
  integration-postgres:
    docker:
      - image: cimg/python:3.9.9
<<<<<<< HEAD
      - image: circleci/postgres:9.6.5-alpine-ram

    environment:
      POSTGRES_TEST_HOST: localhost
      POSTGRES_TEST_USER: root
      POSTGRES_TEST_PASS: ''
      POSTGRES_TEST_PORT: 5432
      POSTGRES_TEST_DBNAME: circle_test

=======
      - image: cimg/postgres:9.6
        environment:
          POSTGRES_USER: root
>>>>>>> f4c4ae6e
    steps:
      - checkout
      - run:
          name: "Run Functional Tests - Postgres"
          command: ./run_functional_test.sh postgres
      - run:
          name: "Run OG Tests - Postgres"
          command: ./run_test.sh postgres
      - store_artifacts:
          path: ./logs

  integration-redshift:
    docker:
      - image: cimg/python:3.9.9
    steps:
      - checkout
      - run:
          name: "Run Functional Tests - Redshift"
          command: ./run_functional_test.sh redshift
      - run:
          name: "Run OG Tests - Redshift"
          command: ./run_test.sh redshift
      - store_artifacts:
          path: ./logs

  integration-snowflake:
    docker:
      - image: cimg/python:3.9.9
    steps:
      - checkout
      - run:
          name: "Run Functional Tests - Snowflake"
          command: ./run_functional_test.sh snowflake
      - run:
          name: "Run OG Tests - Snowflake"
          command: ./run_test.sh snowflake
      - store_artifacts:
          path: ./logs          
  
  integration-bigquery:
    environment:
      BIGQUERY_SERVICE_KEY_PATH: "/home/circleci/bigquery-service-key.json"
    docker:
      - image: cimg/python:3.9.9
    steps:
      - checkout
      - run:
          name: "Set up credentials"
          command: echo $BIGQUERY_SERVICE_ACCOUNT_JSON > ${HOME}/bigquery-service-key.json
      - run:
          name: "Run Functional Tests - BigQuery"
          command: ./run_functional_test.sh bigquery
      - run:
          name: "Run OG Tests - BigQuery"
          command: ./run_test.sh bigquery
      - store_artifacts:
          path: ./logs

workflows:
  version: 2
  test-all:
    jobs:
      - integration-postgres
      - integration-redshift:
          requires:
            - integration-postgres
      - integration-snowflake:
          requires:
            - integration-postgres
      - integration-bigquery:
          requires:
            - integration-postgres<|MERGE_RESOLUTION|>--- conflicted
+++ resolved
@@ -6,9 +6,9 @@
   integration-postgres:
     docker:
       - image: cimg/python:3.9.9
-<<<<<<< HEAD
-      - image: circleci/postgres:9.6.5-alpine-ram
-
+      - image: cimg/postgres:9.6
+        environment:
+          POSTGRES_USER: root
     environment:
       POSTGRES_TEST_HOST: localhost
       POSTGRES_TEST_USER: root
@@ -16,11 +16,6 @@
       POSTGRES_TEST_PORT: 5432
       POSTGRES_TEST_DBNAME: circle_test
 
-=======
-      - image: cimg/postgres:9.6
-        environment:
-          POSTGRES_USER: root
->>>>>>> f4c4ae6e
     steps:
       - checkout
       - run:
