<!--- Copy, paste, and uncomment the following headers as-needed for unreleased features
# Unreleased
## New features
* ZZZ by @YYY in https://github.com/dbt-labs/dbt-utils/pull/XXX
## Fixes
## Quality of life
## Under the hood
## Contributors:
--->

# dbt utils v1.1.1
## New features
* Improve the performance of the `at_least_one` test by pruning early. This is especially helpful when running against external tables. By @joshuahuntley in https://github.com/dbt-labs/dbt-utils/pull/775
## Fixes
<<<<<<< HEAD
- deduplicate macro for Databricks now uses the QUALIFY clause, which fixes NULL columns issues from the default natural join logic

## Contributors:
[@graciegoheen](https://github.com/graciegoheen) 

# Unreleased
## Fixes
- get_relations_by_pattern for Databricks connection with Unity catalog #768 ([#768](https://github.com/dbt-labs/dbt-utils/issues/768), [#769](https://github.com/dbt-labs/dbt-utils/pull/769))
=======
* Fix legacy links in README by @dbeatty10 in https://github.com/dbt-labs/dbt-utils/pull/796
>>>>>>> 74a661ca

# dbt utils v1.1.0
## What's Changed
### New functionality
* Safe subtract by @dchess in https://github.com/dbt-labs/dbt-utils/pull/748
* Add Databricks handler for get_table_types_sql.sql by @Harmuth94 in https://github.com/dbt-labs/dbt-utils/pull/769

### Documentation
* Typo fix by @AndrewLane in https://github.com/dbt-labs/dbt-utils/pull/738
* Removed remark about Dbt 0.9.6 as utils 1.0.0 is now the the default by @ilanbenb in https://github.com/dbt-labs/dbt-utils/pull/740
* Fix link in README by @b-per in https://github.com/dbt-labs/dbt-utils/pull/743
* Update README.md about use `where` with `accepted_range` tests by @eitsupi in https://github.com/dbt-labs/dbt-utils/pull/739
* doc: clarify that `union_relations()` uses `union all` by @owenprough-sift in https://github.com/dbt-labs/dbt-utils/pull/760
* Automatically generate TOC for utils readme by @joellabes in https://github.com/dbt-labs/dbt-utils/pull/486

### Behind the scenes
* Use CircleCI contexts for environment variables by @dbeatty10 in https://github.com/dbt-labs/dbt-utils/pull/754
* fix: #755 - add whitespace control to generate_surrogate_key macro by @akv-akv in https://github.com/dbt-labs/dbt-utils/pull/756
* Fix CI by @joellabes in https://github.com/dbt-labs/dbt-utils/pull/771

## New Contributors
* @AndrewLane made their first contribution in https://github.com/dbt-labs/dbt-utils/pull/738
* @ilanbenb made their first contribution in https://github.com/dbt-labs/dbt-utils/pull/740
* @eitsupi made their first contribution in https://github.com/dbt-labs/dbt-utils/pull/739
* @owenprough-sift made their first contribution in https://github.com/dbt-labs/dbt-utils/pull/760
* @akv-akv made their first contribution in https://github.com/dbt-labs/dbt-utils/pull/756
* @dchess made their first contribution in https://github.com/dbt-labs/dbt-utils/pull/748
* @Harmuth94 made their first contribution in https://github.com/dbt-labs/dbt-utils/pull/769


# dbt utils v1.0

## Migration Guide
The full migration guide is at https://docs.getdbt.com/guides/migration/versions/upgrading-to-dbt-utils-v1.0

## New features
- New macro `get_single_value` ([#696](https://github.com/dbt-labs/dbt-utils/pull/696))
- New macro safe_divide() — Returns null when the denominator is 0, instead of throwing a divide-by-zero error.
- Add `not_empty_string` generic test that asserts column values are not an empty string. ([#632](https://github.com/dbt-labs/dbt-utils/issues/632), [#634](https://github.com/dbt-labs/dbt-utils/pull/634))

## Enhancements
- Implemented an optional `group_by_columns` argument across many of the generic testing macros to test for properties that only pertain to group-level or are can be more rigorously conducted at the group level. Property available in `recency`, `at_least_one`, `equal_row_count`, `fewer_rows_than`, `not_constant`, `not_null_proportion`, and `sequential` tests [#633](https://github.com/dbt-labs/dbt-utils/pull/633)
- With the addition of an on-by-default quote_identifiers flag in the star() macro, you can now disable quoting if necessary. ([#706](https://github.com/dbt-labs/dbt-utils/pull/706))

## Fixes
- `union()` now includes/excludes columns case-insensitively
- The `expression_is_true test` doesn’t output * unless storing failures, a cost improvement for BigQuery ([#683](https://github.com/dbt-labs/dbt-utils/issues/683), [#686](https://github.com/dbt-labs/dbt-utils/pull/686))
- Updated the `slugify` macro to prepend "_" to column names beginning with a number since most databases do not allow names to begin with numbers.

## Under the hood
- Remove deprecated table argument from `unpivot` ([#671](https://github.com/dbt-labs/dbt-utils/pull/671))
- Delete the deprecated identifier macro ([#672](https://github.com/dbt-labs/dbt-utils/pull/672))
- Handle deprecations in deduplicate macro ([#673](https://github.com/dbt-labs/dbt-utils/pull/673))
- Fully remove varargs usage in `surrogate_key` and `safe_add` ([#674](https://github.com/dbt-labs/dbt-utils/pull/674))
- Remove obsolete condition argument from `expression_is_true` ([#699](https://github.com/dbt-labs/dbt-utils/pull/699))
- Explicitly stating the namespace for cross-db macros so that the dispatch logic works correctly by restoring the dbt. prefix for all migrated cross-db macros ([#701](https://github.com/dbt-labs/dbt-utils/pull/701))

## Contributors:
- [@CR-Lough] (https://github.com/CR-Lough) (#706) (#696)
- [@fivetran-catfritz](https://github.com/fivetran-catfritz)
- [@crowemi](https://github.com/crowemi)
- [@SimonQuvang](https://github.com/SimonQuvang) (#701)
- [@christineberger](https://github.com/christineberger) (#624)
- [@epapineau](https://github.com/epapineau) (#634)
- [@courentin](https://github.com/courentin) (#651)
- [@zachoj10](https://github.com/zachoj10) (#692)
- [@miles170](https://github.com/miles170)
- [@emilyriederer](https://github.com/emilyriederer)
# 0.9.5
## Fixes
- Stop showing cross-db deprecation warnings for macros who have already been migrated ([#725](https://github.com/dbt-labs/dbt-utils/pull/725))

## 0.9.3 and 0.9.4
Rolled back due to accidental incompatibilities
# dbt-utils 0.9.2
## What's Changed
* Remove unnecessary generated new lines in `star` by @courentin in https://github.com/dbt-labs/dbt-utils/pull/651
* fix: Actually suppress `union_relations` source_column_name when passing `none` by @kmclaugh in https://github.com/dbt-labs/dbt-utils/pull/661
* Make `mutually_exclusive_ranges`' test deterministic by adding `upper_bound_column` to `order by` clause by @sfc-gh-ancoleman in https://github.com/dbt-labs/dbt-utils/pull/660
* update union_relations to use core string literal macro by @dave-connors-3 in https://github.com/dbt-labs/dbt-utils/pull/665
* Add where clause example to get_column_values documentation by @arsenkhy in https://github.com/dbt-labs/dbt-utils/pull/623

## New Contributors
* @courentin made their first contribution in https://github.com/dbt-labs/dbt-utils/pull/651
* @kmclaugh made their first contribution in https://github.com/dbt-labs/dbt-utils/pull/661
* @sfc-gh-ancoleman made their first contribution in https://github.com/dbt-labs/dbt-utils/pull/660
* @dave-connors-3 made their first contribution in https://github.com/dbt-labs/dbt-utils/pull/665
* @arsenkhy made their first contribution in https://github.com/dbt-labs/dbt-utils/pull/623

# dbt-utils 0.9.1
## Fixes
- Remove cross-db dbt_utils references by @clausherther in #650


# dbt-utils 0.9.0
## Changed functionality
* 🚨 (Almost all) cross-db macros are now implemented in dbt Core instead of dbt-utils. A backwards-compatibility layer remains for now and will be removed in dbt utils 1.0 later this year. Completed by @dbeatty10 and @jtcohen6 in https://github.com/dbt-labs/dbt-utils/pull/597, https://github.com/dbt-labs/dbt-utils/pull/586 and https://github.com/dbt-labs/dbt-utils/pull/615
  * See #487 for further discussion on the backstory
  * If you are a package maintainer with a dependency on these macros, prepare for their removal by switching to `{{ dbt.some_macro() }}`. Refer to [#package-ecosystem in the Community Slack](https://getdbt.slack.com/archives/CU4MRJ7QB/p1658467817852129) for further assistance
* Feature: Add option to remove the `source_column_name` on the `union_relations` macro by @christineberger in https://github.com/dbt-labs/dbt-utils/pull/624

## Fixes
* Use adapter.quote() instead of hardcoded BQ quoting for get_table_types_sql by @alla-bongard in https://github.com/dbt-labs/dbt-utils/pull/636

## Documentation
* standardize yml indentation under the 'models:' line on the README by @leoebfolsom in https://github.com/dbt-labs/dbt-utils/pull/613
* Use MADR 3.0.0 for formatting decision records by @dbeatty10 in https://github.com/dbt-labs/dbt-utils/pull/614
* Docs cleanup by @dbeatty10 in https://github.com/dbt-labs/dbt-utils/pull/620
* Add not_accepted_values to README ToC by @david-beallor in https://github.com/dbt-labs/dbt-utils/pull/646

# New Contributors
* @leoebfolsom made their first contribution in https://github.com/dbt-labs/dbt-utils/pull/613
* @christineberger made their first contribution in https://github.com/dbt-labs/dbt-utils/pull/624
* @alla-bongard made their first contribution in https://github.com/dbt-labs/dbt-utils/pull/636
* @david-beallor made their first contribution in https://github.com/dbt-labs/dbt-utils/pull/646
# dbt-utils v0.8.6

## New features
- New macros `array_append` and `array_construct` ([#595](https://github.com/dbt-labs/dbt-utils/pull/595))

## Fixes
- Use `*` in `star` macro if no columns (for SQLFluff) ([#605](https://github.com/dbt-labs/dbt-utils/issues/605), [#561](https://github.com/dbt-labs/dbt-utils/pull/561))
- Only raise error within `union_relations` for `build`/`run` sub-commands ([#606](https://github.com/dbt-labs/dbt-utils/issues/606), [#607](https://github.com/dbt-labs/dbt-utils/pull/607))

## Quality of life
- Add slugify to list of Jinja Helpers ([#602](https://github.com/dbt-labs/dbt-utils/pull/602))

## Under the hood
- Fix `make test` for running integration tests locally ([#344](https://github.com/dbt-labs/dbt-utils/issues/344), [#564](https://github.com/dbt-labs/dbt-utils/issues/564), [#591](https://github.com/dbt-labs/dbt-utils/pull/591))

## Contributors:
- [@swanjson](https://github.com/swanjson) (#561)
- [@dataders](https://github.com/dataders) (#561)
- [@epapineau](https://github.com/epapineau) (#583)
- [@graciegoheen](https://github.com/graciegoheen) (#595)
- [@jeremyyeo](https://github.com/jeremyyeo) (#606)

# dbt-utils v0.8.5
## 🚨 deduplicate ([#542](https://github.com/dbt-labs/dbt-utils/pull/542), [#548](https://github.com/dbt-labs/dbt-utils/pull/548))

The call signature of `deduplicate` has changed. The previous call signature is marked as deprecated and will be removed in the next minor version.

- The `group_by` argument is now deprecated and replaced by `partition_by`.
- The `order_by` argument is now required.
- The `relation_alias` argument has been removed as the macro now supports `relation` as a string directly. If you were using `relation_alias` to point to a CTE previously then you can now pass the alias directly to `relation`.

Before:
```jinja
{% macro deduplicate(relation, group_by, order_by=none, relation_alias=none) -%}
...
{% endmacro %}
```

After:
```jinja
{% macro deduplicate(relation, partition_by, order_by) -%}
...
{% endmacro %}
```

## New features
- Add an optional `where` clause parameter to `get_column_values()` to filter values returned ([#511](https://github.com/dbt-labs/dbt-utils/issues/511), [#583](https://github.com/dbt-labs/dbt-utils/pull/583))
- Add `where` parameter to `union_relations` macro ([#554](https://github.com/dbt-labs/dbt-utils/pull/554))
- Add Postgres specific implementation of `deduplicate()` ([#548](https://github.com/dbt-labs/dbt-utils/pull/548))
- Add Snowflake specific implementation of `deduplicate()` ([#543](https://github.com/dbt-labs/dbt-utils/issues/543), [#548](https://github.com/dbt-labs/dbt-utils/pull/548))

## Fixes
- Fix `union_relations` `source_column_name` none option.
- Enable a negative part_number for `split_part()` ([#557](https://github.com/dbt-labs/dbt-utils/issues/557), [#559](https://github.com/dbt-labs/dbt-utils/pull/559))
- Make `exclude` case insensitive for `union_relations()` ([#578](https://github.com/dbt-labs/dbt-utils/issues/557), [#587](https://github.com/dbt-labs/dbt-utils/issues/587))

## Quality of life
- Documentation about listagg macro ([#544](https://github.com/dbt-labs/dbt-utils/issues/544), [#560](https://github.com/dbt-labs/dbt-utils/pull/560))
- Fix links to macro section in table of contents ([#555](https://github.com/dbt-labs/dbt-utils/pull/555))
- Use the ADR (Architectural Design Record) pattern for documenting significant decisions ([#573](https://github.com/dbt-labs/dbt-utils/pull/573))
- Contributing guide ([#574](https://github.com/dbt-labs/dbt-utils/pull/574))
- Add better documentation for `deduplicate()` ([#542](https://github.com/dbt-labs/dbt-utils/pull/542), [#548](https://github.com/dbt-labs/dbt-utils/pull/548))

## Under the hood
- Fail integration tests appropriately ([#540](https://github.com/dbt-labs/dbt-utils/issues/540), [#545](https://github.com/dbt-labs/dbt-utils/pull/545))
- Upgrade CircleCI postgres convenience image ([#584](https://github.com/dbt-labs/dbt-utils/issues/584), [#585](https://github.com/dbt-labs/dbt-utils/pull/585))
- Run test for `deduplicate` ([#579](https://github.com/dbt-labs/dbt-utils/issues/579), [#580](https://github.com/dbt-labs/dbt-utils/pull/580))
- Reduce warnings when executing integration tests ([#558](https://github.com/dbt-labs/dbt-utils/issues/558), [#581](https://github.com/dbt-labs/dbt-utils/pull/581))
- Framework for functional testing using `pytest` ([#588](https://github.com/dbt-labs/dbt-utils/pull/588))

## Contributors:
- [@graciegoheen](https://github.com/graciegoheen) (#560)
- [@judahrand](https://github.com/judahrand) (#548)
- [@clausherther](https://github.com/clausherther) (#555)
- [@LewisDavies](https://github.com/LewisDavies) (#554)
- [@epapineau](https://github.com/epapineau) (#583)
- [@b-per](https://github.com/b-per) (#559)
- [@dbeatty10](https://github.com/dbeatty10), [@jeremyyeo](https://github.com/jeremyyeo) (#587)

# dbt-utils v0.8.4
## Fixes
- Change from quotes to backticks for BQ ([#536](https://github.com/dbt-labs/dbt-utils/issues/536), [#537](https://github.com/dbt-labs/dbt-utils/pull/537))

# dbt-utils v0.8.3
## New features
- A macro for deduplicating data, `deduplicate()` ([#335](https://github.com/dbt-labs/dbt-utils/issues/335), [#512](https://github.com/dbt-labs/dbt-utils/pull/512))
- A cross-database implementation of `listagg()` ([#530](https://github.com/dbt-labs/dbt-utils/pull/530))
- A new macro to get the columns in a relation as a list, `get_filtered_columns_in_relation()`. This is similar to the `star()` macro, but creates a Jinja list instead of a comma-separated string. ([#516](https://github.com/dbt-labs/dbt-utils/pull/516))

## Fixes
- `get_column_values()` once more raises an error when the model doesn't exist and there is no default provided ([#531](https://github.com/dbt-labs/dbt-utils/issues/531), [#533](https://github.com/dbt-labs/dbt-utils/pull/533))
- `get_column_values()` raises an error when used with an ephemeral model, instead of getting stuck in a compilation loop ([#358](https://github.com/dbt-labs/dbt-utils/issues/358), [#518](https://github.com/dbt-labs/dbt-utils/pull/518))
- BigQuery materialized views work correctly with `get_relations_by_pattern()` ([#525](https://github.com/dbt-labs/dbt-utils/pull/525))

## Quality of life
- Updated references to 'schema test' in project file structure and documentation ([#485](https://github.com/dbt-labs/dbt-utils/issues/485), [#521](https://github.com/dbt-labs/dbt-utils/pull/521))
- `date_trunc()` and `datediff()` default macros now have whitespace control to assist with linting and readability [#529](https://github.com/dbt-labs/dbt-utils/pull/529)
- `star()` no longer raises an error during SQLFluff linting ([#506](https://github.com/dbt-labs/dbt-utils/issues/506), [#532](https://github.com/dbt-labs/dbt-utils/pull/532))

## Contributors:
- [@judahrand](https://github.com/judahrand) (#512)
- [@b-moynihan](https://github.com/b-moynihan) (#521)
- [@sunriselong](https://github.com/sunriselong) (#529)
- [@jpmmcneill](https://github.com/jpmmcneill) (#533)
- [@KamranAMalik](https://github.com/KamranAMalik) (#532)
- [@graciegoheen](https://github.com/graciegoheen) (#530)
- [@luisleon90](https://github.com/luisleon90) (#525)
- [@epapineau](https://github.com/epapineau) (#518)
- [@patkearns10](https://github.com/patkearns10) (#516)

# dbt-utils v0.8.2
## Fixes
- Fix union_relations error from [#473](https://github.com/dbt-labs/dbt-utils/pull/473) when no include/exclude parameters are provided ([#505](https://github.com/dbt-labs/dbt-utils/issues/505), [#509](https://github.com/dbt-labs/dbt-utils/pull/509))

# dbt-utils v0.8.1
## New features
- A cross-database implementation of `any_value()` ([#497](https://github.com/dbt-labs/dbt-utils/issues/497), [#501](https://github.com/dbt-labs/dbt-utils/pull/501))
- A cross-database implementation of `bool_or()` ([#504](https://github.com/dbt-labs/dbt-utils/pull/504))

## Under the hood
- also ignore `dbt_packages/` directory [#463](https://github.com/dbt-labs/dbt-utils/pull/463)
- Remove block comments to make date_spine macro compatible with the Athena connector ([#462](https://github.com/dbt-labs/dbt-utils/pull/462))

## Fixes
- `type_timestamp` macro now explicitly casts postgres and redshift warehouse timestamp data types as `timestamp without time zone`, to be consistent with Snowflake behaviour (`timestamp_ntz`).
- `union_relations` macro will now raise an exception if the use of `include` or `exclude` results in no columns ([#473](https://github.com/dbt-labs/dbt-utils/pull/473), [#266](https://github.com/dbt-labs/dbt-utils/issues/266)).
- `get_relations_by_pattern()` works with foreign data wrappers on Postgres again. ([#357](https://github.com/dbt-labs/dbt-utils/issues/357), [#476](https://github.com/dbt-labs/dbt-utils/pull/476))
- `star()` will only alias columns if a prefix/suffix is provided, to allow the unmodified output to still be used in `group by` clauses etc. [#468](https://github.com/dbt-labs/dbt-utils/pull/468)
- The `sequential_values` test is now compatible with quoted columns [#479](https://github.com/dbt-labs/dbt-utils/pull/479)
- `pivot()` escapes values containing apostrophes [#503](https://github.com/dbt-labs/dbt-utils/pull/503)

## Contributors:
- [grahamwetzler](https://github.com/grahamwetzler) (#473)
- [Aesthet](https://github.com/Aesthet) (#476)
- [Kamitenshi](https://github.com/Kamitenshi) (#462)
- [nickperrott](https://github.com/nickperrott) (#468)
- [jelstongreen](https://github.com/jelstongreen) (#468)
- [armandduijn](https://github.com/armandduijn) (#479)
- [mdutoo](https://github.com/mdutoo) (#503)

# dbt-utils v0.8.0
## 🚨 Breaking changes
- dbt ONE POINT OH is here! This version of dbt-utils requires _any_ version (minor and patch) of v1, which means far less need for compatibility releases in the future.
- The partition column in the `mutually_exclusive_ranges` test is now always called `partition_by_col`. This enables compatibility with `--store-failures` when multiple columns are concatenated together. If you have models built on top of the failures table, update them to reflect the new column name. ([#423](https://github.com/dbt-labs/dbt-utils/issues/423), [#430](https://github.com/dbt-labs/dbt-utils/pull/430))

## Contributors:
- [codigo-ergo-sum](https://github.com/codigo-ergo-sum) (#430)

# dbt-utils 0.7.5
🚨 This is a compatibility release in preparation for `dbt-core` v1.0.0 (🎉). Projects using dbt-utils 0.7.4 with dbt-core v1.0.0 can expect to see a deprecation warning. This will be resolved in dbt_utils v0.8.0.

## Fixes
- Regression in `get_column_values()` where the default would not be respected if the model didn't exist. ([#444](https://github.com/dbt-labs/dbt-utils/issues/444), [#448](https://github.com/dbt-labs/dbt-utils/pull/448))

## Under the hood
- get_url_host() macro now correctly handles URLs beginning with android-app:// (#426)

## Contributors:
- [foundinblank](https://github.com/foundinblank)

# dbt-utils v0.7.4
## Fixes
- `get_column_values()` now works correctly with mixed-quoting styles on Snowflake ([#424](https://github.com/dbt-labs/dbt-utils/issues/424), [#440](https://github.com/dbt-labs/dbt-utils/pull/440))
- Remove extra semicolon in `insert_by_period` materialization that was causing errors ([#439](https://github.com/dbt-labs/dbt-utils/pull/439))
- Swap `limit 0` out for `{{ limit_zero() }}` on the `slugify()` tests to allow for compatibility with [tsql-utils](https://github.com/dbt-msft/tsql-utils) ([#437](https://github.com/dbt-labs/dbt-utils/pull/437))

## Contributors:
- [sean-rose](https://github.com/sean-rose)
- [@swanderz](https://github.com/swanderz)


# dbt-utils v0.7.4b1
:rotating_light:🚨 We have renamed the `master` branch to `main`. If you have a local version of `dbt-utils`, you will need to update to the new branch. See the [GitHub docs](https://docs.github.com/en/repositories/configuring-branches-and-merges-in-your-repository/managing-branches-in-your-repository/renaming-a-branch#updating-a-local-clone-after-a-branch-name-changes) for more details.

## Under the hood
- Bump `require-dbt-version` to have an upper bound of `'<=1.0.0'`.
- Url link fixes within the README for `not_constant`, `dateadd`, `datediff` and updated the header `Logger` to `Jinja Helpers`. ([#431](https://github.com/dbt-labs/dbt-utils/pull/431))
- Fully qualified a `cte_name.*` in the `equality` test to avoid an Exasol error ([#420](https://github.com/dbt-labs/dbt-utils/pull/420))
- `get_url_host()` macro now correctly handles URLs beginning with `android-app://` ([#426](https://github.com/dbt-labs/dbt-utils/pull/426))

## Contributors:
- [joemarkiewicz](https://github.com/fivetran-joemarkiewicz)
- [TimoKruth](https://github.com/TimoKruth)
- [foundinblank](https://github.com/foundinblank)

# dbt-utils v0.7.3

## Under the hood

- Fix bug introduced in 0.7.2 in dbt_utils.star which could cause the except argument to drop columns that were not explicitly specified ([#418](https://github.com/dbt-labs/dbt-utils/pull/418))
- Remove deprecated argument from not_null_proportion ([#416](https://github.com/dbt-labs/dbt-utils/pull/416))
- Change final select statement in not_null_proportion to avoid false positive failures ([#416](https://github.com/dbt-labs/dbt-utils/pull/416))

# dbt-utils v0.7.2

## Features

- Add `not_null_proportion` generic test that allows the user to specify the minimum (`at_least`) tolerated proportion (e.g., `0.95`) of non-null values ([#411](https://github.com/dbt-labs/dbt-utils/pull/411))


## Under the hood
- Allow user to provide any case type when defining the `exclude` argument in `dbt_utils.star()` ([#403](https://github.com/dbt-labs/dbt-utils/pull/403))
- Log whole row instead of just column name in 'accepted_range' generic test to allow better visibility into failures ([#413](https://github.com/dbt-labs/dbt-utils/pull/413))
- Use column name to group in 'get_column_values ' to allow better cross db functionality ([#407](https://github.com/dbt-labs/dbt-utils/pull/407))

# dbt-utils v0.7.1

## Under the hood

- Declare compatibility with dbt v0.21.0, which has no breaking changes for this package ([#398](https://github.com/dbt-labs/dbt-utils/pull/398))


# dbt-utils v0.7.0
## Breaking changes

### 🚨 New dbt version

dbt v0.20.0 or greater is required for this release. If you are not ready to upgrade, consider using a previous release of this package.

In accordance with the version upgrade, this package release includes breaking changes to:
- Generic (schema) tests
- `dispatch` functionality

### 🚨 get_column_values
The order of (optional) arguments has changed in the `get_column_values` macro.

Before:
```jinja
{% macro get_column_values(table, column, order_by='count(*) desc', max_records=none, default=none) -%}
...
{% endmacro %}
```

After:
```jinja
{% macro get_column_values(table, column, max_records=none, default=none) -%}
...
{% endmacro %}
```
If you were relying on the position to match up your optional arguments, this may be a breaking change — in general, we recommend that you explicitly declare any optional arguments (if not all of your arguments!)
```
-- before: This works on previous version of dbt-utils, but on 0.7.0, the `50` would be passed through as the `order_by` argument
{% set payment_methods = dbt_utils.get_column_values(
        ref('stg_payments'),
        'payment_method',
        50
) %}

-- after
{% set payment_methods = dbt_utils.get_column_values(
        ref('stg_payments'),
        'payment_method',
        max_records=50
) %}
```

## Features
* Add new argument, `order_by`, to `get_column_values` (code originally in [#289](https://github.com/dbt-labs/dbt-utils/pull/289/) from [@clausherther](https://github.com/clausherther), merged via [#349](https://github.com/dbt-labs/dbt-utils/pull/349/))
* Add `slugify` macro, and use it in the pivot macro. :rotating_light: This macro uses the `re` module, which is only available in dbt v0.19.0+. As a result, this feature introduces a breaking change. ([#314](https://github.com/dbt-labs/dbt-utils/pull/314))
* Add `not_null_proportion` generic test that allows the user to specify the minimum (`at_least`) tolerated proportion (e.g., `0.95`) of non-null values

## Under the hood
* Update the default implementation of concat macro to use `||` operator ([#373](https://github.com/dbt-labs/dbt-utils/pull/314) from [@ChristopheDuong](https://github.com/ChristopheDuong)). Note this may be a breaking change for adapters that support `concat()` but not `||`, such as Apache Spark.
- Use `power()` instead of `pow()` in `generate_series()` and `haversine_distance()` as they are synonyms in most SQL dialects, but some dialects only have `power()` ([#354](https://github.com/dbt-labs/dbt-utils/pull/354) from [@swanderz](https://github.com/swanderz))
- Make `get_column_values` return the default value passed as a parameter instead of an empty string before compilation ([#304](https://github.com/dbt-labs/dbt-utils/pull/386) from [@jmriego](https://github.com/jmriego)

# dbt-utils v0.6.6

## Fixes

- make `sequential_values` generic test use `dbt_utils.type_timestamp()` to allow for compatibility with db's without timestamp data type. [#376](https://github.com/dbt-labs/dbt-utils/pull/376) from [@swanderz](https://github.com/swanderz)

# dbt-utils v0.6.5
## Features
* Add new `accepted_range` test ([#276](https://github.com/dbt-labs/dbt-utils/pull/276) [@joellabes](https://github.com/joellabes))
* Make `expression_is_true` work as a column test (code originally in [#226](https://github.com/dbt-labs/dbt-utils/pull/226/) from [@elliottohara](https://github.com/elliottohara), merged via [#313](https://github.com/dbt-labs/dbt-utils/pull/313/))
* Add new generic test, `not_accepted_values` ([#284](https://github.com/dbt-labs/dbt-utils/pull/284) [@JavierMonton](https://github.com/JavierMonton))
* Support a new argument, `zero_length_range_allowed` in the `mutually_exclusive_ranges` test ([#307](https://github.com/dbt-labs/dbt-utils/pull/307) [@zemekeneng](https://github.com/zemekeneng))
* Add new generic test, `sequential_values` ([#318](https://github.com/dbt-labs/dbt-utils/pull/318), inspired by [@hundredwatt](https://github.com/hundredwatt))
* Support `quarter` in the `postgres__last_day` macro ([#333](https://github.com/dbt-labs/dbt-utils/pull/333/files) [@seunghanhong](https://github.com/seunghanhong))
* Add new argument, `unit`, to `haversine_distance` ([#340](https://github.com/dbt-labs/dbt-utils/pull/340) [@bastienboutonnet](https://github.com/bastienboutonnet))
* Add new generic test, `fewer_rows_than` (code originally in [#221](https://github.com/dbt-labs/dbt-utils/pull/230/) from [@dmarts](https://github.com/dmarts), merged via [#343](https://github.com/dbt-labs/dbt-utils/pull/343/))

## Fixes
* Handle booleans gracefully in the unpivot macro ([#305](https://github.com/dbt-labs/dbt-utils/pull/305) [@avishalom](https://github.com/avishalom))
* Fix a bug in `get_relation_by_prefix` that happens with Snowflake external tables. Now the macro will retrieve tables that match the prefix which are external tables ([#351](https://github.com/dbt-labs/dbt-utils/pull/351))
* Fix `cardinality_equality` test when the two tables' column names differed ([#334](https://github.com/dbt-labs/dbt-utils/pull/334) [@joellabes](https://github.com/joellabes))

## Under the hood
* Fix Markdown formatting for hub rendering ([#336](https://github.com/dbt-labs/dbt-utils/issues/350) [@coapacetic](https://github.com/coapacetic))
* Reorder readme and improve docs

# dbt-utils v0.6.4

### Fixes
- Fix `insert_by_period` to support `dbt v0.19.0`, with backwards compatibility for earlier versions ([#319](https://github.com/dbt-labs/dbt-utils/pull/319), [#320](https://github.com/dbt-labs/dbt-utils/pull/320))

### Under the hood
- Speed up CI via threads, workflows ([#315](https://github.com/dbt-labs/dbt-utils/pull/315), [#316](https://github.com/dbt-labs/dbt-utils/pull/316))
- Fix `equality` test when used with ephemeral models + explicit column set ([#321](https://github.com/dbt-labs/dbt-utils/pull/321))
- Fix `get_query_results_as_dict` integration test with consistent ordering ([#322](https://github.com/dbt-labs/dbt-utils/pull/322))
- All macros are now properly dispatched, making it possible for non-core adapters to implement a shim package for dbt-utils ([#312](https://github.com/dbt-labs/dbt-utils/pull/312)) Thanks [@chaerinlee1](https://github.com/chaerinlee1) and [@swanderz](https://github.com/swanderz)
- Small, non-breaking changes to accomodate TSQL (can't group by column number references, no real TRUE/FALSE values, aggregation CTEs need named columns) ([#310](https://github.com/dbt-labs/dbt-utils/pull/310)) Thanks [@swanderz](https://github.com/swanderz)
- Make `get_relations_by_pattern` and `get_relations_by_prefix` more powerful by returning `relation.type` ([#323](https://github.com/dbt-labs/dbt-utils/pull/323))

# dbt-utils v0.6.3

- Bump `require-dbt-version` to `[">=0.18.0", "<0.20.0"]` to support dbt v0.19.0 ([#308](https://github.com/dbt-labs/dbt-utils/pull/308), [#309](https://github.com/dbt-labs/dbt-utils/pull/309))

# dbt-utils v0.6.2

## Fixes
- Fix the logic in `get_tables_by_pattern_sql` to ensure non-default arguments are respected ([#279](https://github.com/dbt-labs/dbt-utils/pull/279))


# dbt-utils v0.6.1

## Fixes
- Fix the logic in `get_tables_by_pattern_sql` for matching a schema pattern on BigQuery ([#275](https://github.com/dbt-labs/dbt-utils/pull/275/))

# dbt-utils v0.6.0

## Breaking changes
- :rotating_light: dbt v0.18.0 or greater is required for this release. If you are not ready to upgrade, consider using a previous release of this package
- :rotating_light: The `get_tables_by_prefix`, `union_tables` and `get_tables_by_pattern` macros have been removed

## Migration instructions
- Upgrade your dbt project to v0.18.0 using [these instructions](https://discourse.getdbt.com/t/prerelease-v0-18-0-marian-anderson/1545).
- Upgrade your `packages.yml` file to use version `0.6.0` of this package. Run `dbt clean` and `dbt deps`.
- If your project uses the `get_tables_by_prefix` macro, replace it with `get_relations_by_prefix`. All arguments have retained the same name.
- If your project uses the `union_tables` macro, replace it with `union_relations`. While the order of arguments has stayed consistent, the `tables` argument has been renamed to `relations`. Further, the default value for the `source_column_name` argument has changed from `'_dbt_source_table'` to `'_dbt_source_relation'` — you may want to explicitly define this argument to avoid breaking changes.

```
-- before:
{{ dbt_utils.union_tables(
    tables=[ref('my_model'), source('my_source', 'my_table')],
    exclude=["_loaded_at"]
) }}

-- after:
{{ dbt_utils.union_relations(
    relations=[ref('my_model'), source('my_source', 'my_table')],
    exclude=["_loaded_at"],
    source_column_name='_dbt_source_table'
) }}
```
- If your project uses the `get_tables_by_pattern` macro, replace it with `get_tables_by_pattern_sql` — all arguments are consistent.

## Features

* Switch usage of `adapter_macro` to `adapter.dispatch`, and define `dbt_utils_dispatch_list`,
enabling users of community-supported database plugins to add or override macro implementations
specific to their database ([#267](https://github.com/dbt-labs/dbt-utils/pull/267))
* Use `add_ephemeral_prefix` instead of hard-coding a string literal, to support
database adapters that use different prefixes ([#267](https://github.com/dbt-labs/dbt-utils/pull/267))
* Implement a quote_columns argument in the unique_combination_of_columns generic test ([#270](https://github.com/dbt-labs/dbt-utils/pull/270) [@JoshuaHuntley](https://github.com/JoshuaHuntley))

## Quality of life
* Remove deprecated macros `get_tables_by_prefix` and `union_tables` ([#268](https://github.com/dbt-labs/dbt-utils/pull/268))
* Remove `get_tables_by_pattern` macro, which is equivalent to the `get_tables_by_pattern_sql` macro (the latter has a more logical name) ([#268](https://github.com/dbt-labs/dbt-utils/pull/268))

# dbt-utils v0.5.1

## Quality of life
* Improve release process, and fix tests ([#251](https://github.com/dbt-labs/dbt-utils/pull/251))
* Make deprecation warnings more useful ([#258](https://github.com/dbt-labs/dbt-utils/pull/258) [@tayloramurphy](https://github.com/tayloramurphy))
* Add more docs for `date_spine` ([#265](https://github.com/dbt-labs/dbt-utils/pull/265) [@calvingiles](https://github.com/calvingiles))<|MERGE_RESOLUTION|>--- conflicted
+++ resolved
@@ -8,22 +8,18 @@
 ## Contributors:
 --->
 
+# Unreleased
+## Fixes
+- deduplicate macro for Databricks now uses the QUALIFY clause, which fixes NULL columns issues from the default natural join logic
+
+## Contributors:
+[@graciegoheen](https://github.com/graciegoheen)
+
 # dbt utils v1.1.1
 ## New features
 * Improve the performance of the `at_least_one` test by pruning early. This is especially helpful when running against external tables. By @joshuahuntley in https://github.com/dbt-labs/dbt-utils/pull/775
 ## Fixes
-<<<<<<< HEAD
-- deduplicate macro for Databricks now uses the QUALIFY clause, which fixes NULL columns issues from the default natural join logic
-
-## Contributors:
-[@graciegoheen](https://github.com/graciegoheen) 
-
-# Unreleased
-## Fixes
-- get_relations_by_pattern for Databricks connection with Unity catalog #768 ([#768](https://github.com/dbt-labs/dbt-utils/issues/768), [#769](https://github.com/dbt-labs/dbt-utils/pull/769))
-=======
 * Fix legacy links in README by @dbeatty10 in https://github.com/dbt-labs/dbt-utils/pull/796
->>>>>>> 74a661ca
 
 # dbt utils v1.1.0
 ## What's Changed
