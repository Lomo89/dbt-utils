<<<<<<< HEAD
# dbt-utils v0.8.0
## 🚨 Breaking changes
- The partition column in the `mutually_exclusive_ranges` test is now always called `partition_by_col`. This enables compatibility with `--store-failures` when multiple columns are concatenated together. If you have models built on top of the failures table, update them to reflect the new column name. ([#423](https://github.com/dbt-labs/dbt-utils/issues/423), [#430](https://github.com/dbt-labs/dbt-utils/pull/430))

## Contributors:
- [codigo-ergo-sum](https://github.com/codigo-ergo-sum) (#430)

# dbt-utils v0.7.4b1
This is a compatibility release in preparation for `dbt-core` v1.0.0 (🎉). When dbt-core 1.0.0 hits release candidate status, we will release the final version of 0.7.4
=======
# dbt-utils v0.7.4
🚨 This is a compatibility release in preparation for `dbt-core` v1.0.0 (🎉). Projects using dbt-utils 0.7.4 with dbt-core v1.0.0 can expect to see a deprecation warning. This will be resolved in dbt_utils v0.8.0.

## Fixes
- `get_column_values()` now works correctly with mixed-quoting styles on Snowflake ([#424](https://github.com/dbt-labs/dbt-utils/issues/424), [#440](https://github.com/dbt-labs/dbt-utils/pull/440))
- Remove extra semicolon in `insert_by_period` materialization that was causing errors ([#439](https://github.com/dbt-labs/dbt-utils/pull/439))
- Swap `limit 0` out for `{{ limit_zero() }}` on the `slugify()` tests to allow for compatibility with [tsql-utils](https://github.com/dbt-msft/tsql-utils) ([#437](https://github.com/dbt-labs/dbt-utils/pull/437))

## Contributors:
- [sean-rose](https://github.com/sean-rose)
- [@swanderz](https://github.com/swanderz)
>>>>>>> 65f66400


# dbt-utils v0.7.4b1
:rotating_light:🚨 We have renamed the `master` branch to `main`. If you have a local version of `dbt-utils`, you will need to update to the new branch. See the [GitHub docs](https://docs.github.com/en/repositories/configuring-branches-and-merges-in-your-repository/managing-branches-in-your-repository/renaming-a-branch#updating-a-local-clone-after-a-branch-name-changes) for more details.

## Under the hood
- Bump `require-dbt-version` to have an upper bound of `'<=1.0.0'`.
- Url link fixes within the README for `not_constant`, `dateadd`, `datediff` and updated the header `Logger` to `Jinja Helpers`. ([#431](https://github.com/dbt-labs/dbt-utils/pull/431))
- Fully qualified a `cte_name.*` in the `equality` test to avoid an Exasol error ([#420](https://github.com/dbt-labs/dbt-utils/pull/420))
- `get_url_host()` macro now correctly handles URLs beginning with `android-app://` ([#426](https://github.com/dbt-labs/dbt-utils/pull/426))

## Contributors:
- [joemarkiewicz](https://github.com/fivetran-joemarkiewicz)
- [TimoKruth](https://github.com/TimoKruth)
- [foundinblank](https://github.com/foundinblank)

# dbt-utils v0.7.3

## Under the hood

- Fix bug introduced in 0.7.2 in dbt_utils.star which could cause the except argument to drop columns that were not explicitly specified ([#418](https://github.com/dbt-labs/dbt-utils/pull/418))
- Remove deprecated argument from not_null_proportion ([#416](https://github.com/dbt-labs/dbt-utils/pull/416))
- Change final select statement in not_null_proportion to avoid false positive failures ([#416](https://github.com/dbt-labs/dbt-utils/pull/416))

# dbt-utils v0.7.2

## Features

- Add `not_null_proportion` schema test that allows the user to specify the minimum (`at_least`) tolerated proportion (e.g., `0.95`) of non-null values ([#411](https://github.com/dbt-labs/dbt-utils/pull/411))


## Under the hood
- Allow user to provide any case type when defining the `exclude` argument in `dbt_utils.star()` ([#403](https://github.com/dbt-labs/dbt-utils/pull/403))
- Log whole row instead of just column name in 'accepted_range' schema test to allow better visibility into failures ([#413](https://github.com/dbt-labs/dbt-utils/pull/413))
- Use column name to group in 'get_column_values ' to allow better cross db functionality ([#407](https://github.com/dbt-labs/dbt-utils/pull/407))

# dbt-utils v0.7.1

## Under the hood

- Declare compatibility with dbt v0.21.0, which has no breaking changes for this package ([#398](https://github.com/fishtown-analytics/dbt-utils/pull/398))


# dbt-utils v0.7.0
## Breaking changes

### 🚨 New dbt version

dbt v0.20.0 or greater is required for this release. If you are not ready to upgrade, consider using a previous release of this package.

In accordance with the version upgrade, this package release includes breaking changes to:
- Generic (schema) tests
- `dispatch` functionality

### 🚨 get_column_values
The order of (optional) arguments has changed in the `get_column_values` macro.

Before:
```jinja
{% macro get_column_values(table, column, order_by='count(*) desc', max_records=none, default=none) -%}
...
{% endmacro %}
```

After:
```jinja
{% macro get_column_values(table, column, max_records=none, default=none) -%}
...
{% endmacro %}
```
If you were relying on the position to match up your optional arguments, this may be a breaking change — in general, we recommend that you explicitly declare any optional arguments (if not all of your arguments!)
```
-- before: This works on previous version of dbt-utils, but on 0.7.0, the `50` would be passed through as the `order_by` argument
{% set payment_methods = dbt_utils.get_column_values(
        ref('stg_payments'),
        'payment_method',
        50
) %}

-- after
{% set payment_methods = dbt_utils.get_column_values(
        ref('stg_payments'),
        'payment_method',
        max_records=50
) %}
```

## Features
* Add new argument, `order_by`, to `get_column_values` (code originally in [#289](https://github.com/fishtown-analytics/dbt-utils/pull/289/) from [@clausherther](https://github.com/clausherther), merged via [#349](https://github.com/fishtown-analytics/dbt-utils/pull/349/))
* Add `slugify` macro, and use it in the pivot macro. :rotating_light: This macro uses the `re` module, which is only available in dbt v0.19.0+. As a result, this feature introduces a breaking change. ([#314](https://github.com/fishtown-analytics/dbt-utils/pull/314))
* Add `not_null_proportion` schema test that allows the user to specify the minimum (`at_least`) tolerated proportion (e.g., `0.95`) of non-null values

## Under the hood
* Update the default implementation of concat macro to use `||` operator ([#373](https://github.com/fishtown-analytics/dbt-utils/pull/314) from [@ChristopheDuong](https://github.com/ChristopheDuong)). Note this may be a breaking change for adapters that support `concat()` but not `||`, such as Apache Spark.
- Use `power()` instead of `pow()` in `generate_series()` and `haversine_distance()` as they are synonyms in most SQL dialects, but some dialects only have `power()` ([#354](https://github.com/fishtown-analytics/dbt-utils/pull/354) from [@swanderz](https://github.com/swanderz))
- Make `get_column_values` return the default value passed as a parameter instead of an empty string before compilation ([#304](https://github.com/dbt-labs/dbt-utils/pull/386) from [@jmriego](https://github.com/jmriego)

# dbt-utils v0.6.6

## Fixes

- make `sequential_values` schema test use `dbt_utils.type_timestamp()` to allow for compatibility with db's without timestamp data type. [#376](https://github.com/fishtown-analytics/dbt-utils/pull/376) from [@swanderz](https://github.com/swanderz)

# dbt-utils v0.6.5
## Features
* Add new `accepted_range` test ([#276](https://github.com/fishtown-analytics/dbt-utils/pull/276) [@joellabes](https://github.com/joellabes))
* Make `expression_is_true` work as a column test (code originally in [#226](https://github.com/fishtown-analytics/dbt-utils/pull/226/) from [@elliottohara](https://github.com/elliottohara), merged via [#313](https://github.com/fishtown-analytics/dbt-utils/pull/313/))
* Add new schema test, `not_accepted_values` ([#284](https://github.com/fishtown-analytics/dbt-utils/pull/284) [@JavierMonton](https://github.com/JavierMonton))
* Support a new argument, `zero_length_range_allowed` in the `mutually_exclusive_ranges` test ([#307](https://github.com/fishtown-analytics/dbt-utils/pull/307) [@zemekeneng](https://github.com/zemekeneng))
* Add new schema test, `sequential_values` ([#318](https://github.com/fishtown-analytics/dbt-utils/pull/318), inspired by [@hundredwatt](https://github.com/hundredwatt))
* Support `quarter` in the `postgres__last_day` macro ([#333](https://github.com/fishtown-analytics/dbt-utils/pull/333/files) [@seunghanhong](https://github.com/seunghanhong))
* Add new argument, `unit`, to `haversine_distance` ([#340](https://github.com/fishtown-analytics/dbt-utils/pull/340) [@bastienboutonnet](https://github.com/bastienboutonnet))
* Add new schema test, `fewer_rows_than` (code originally in [#221](https://github.com/fishtown-analytics/dbt-utils/pull/230/) from [@dmarts](https://github.com/dmarts), merged via [#343](https://github.com/fishtown-analytics/dbt-utils/pull/343/))

## Fixes
* Handle booleans gracefully in the unpivot macro ([#305](https://github.com/fishtown-analytics/dbt-utils/pull/305) [@avishalom](https://github.com/avishalom))
* Fix a bug in `get_relation_by_prefix` that happens with Snowflake external tables. Now the macro will retrieve tables that match the prefix which are external tables ([#351](https://github.com/fishtown-analytics/dbt-utils/pull/351))
* Fix `cardinality_equality` test when the two tables' column names differed ([#334](https://github.com/fishtown-analytics/dbt-utils/pull/334) [@joellabes](https://github.com/joellabes))

## Under the hood
* Fix Markdown formatting for hub rendering ([#336](https://github.com/fishtown-analytics/dbt-utils/issues/350) [@coapacetic](https://github.com/coapacetic))
* Reorder readme and improve docs

# dbt-utils v0.6.4

### Fixes
- Fix `insert_by_period` to support `dbt v0.19.0`, with backwards compatibility for earlier versions ([#319](https://github.com/fishtown-analytics/dbt-utils/pull/319), [#320](https://github.com/fishtown-analytics/dbt-utils/pull/320))

### Under the hood
- Speed up CI via threads, workflows ([#315](https://github.com/fishtown-analytics/dbt-utils/pull/315), [#316](https://github.com/fishtown-analytics/dbt-utils/pull/316))
- Fix `equality` test when used with ephemeral models + explicit column set ([#321](https://github.com/fishtown-analytics/dbt-utils/pull/321))
- Fix `get_query_results_as_dict` integration test with consistent ordering ([#322](https://github.com/fishtown-analytics/dbt-utils/pull/322))
- All macros are now properly dispatched, making it possible for non-core adapters to implement a shim package for dbt-utils ([#312](https://github.com/fishtown-analytics/dbt-utils/pull/312)) Thanks [@chaerinlee1](https://github.com/chaerinlee1) and [@swanderz](https://github.com/swanderz)
- Small, non-breaking changes to accomodate TSQL (can't group by column number references, no real TRUE/FALSE values, aggregation CTEs need named columns) ([#310](https://github.com/fishtown-analytics/dbt-utils/pull/310)) Thanks [@swanderz](https://github.com/swanderz)
- Make `get_relations_by_pattern` and `get_relations_by_prefix` more powerful by returning `relation.type` ([#323](https://github.com/fishtown-analytics/dbt-utils/pull/323))

# dbt-utils v0.6.3

- Bump `require-dbt-version` to `[">=0.18.0", "<0.20.0"]` to support dbt v0.19.0 ([#308](https://github.com/fishtown-analytics/dbt-utils/pull/308), [#309](https://github.com/fishtown-analytics/dbt-utils/pull/309))

# dbt-utils v0.6.2

## Fixes
- Fix the logic in `get_tables_by_pattern_sql` to ensure non-default arguments are respected ([#279](https://github.com/fishtown-analytics/dbt-utils/pull/279))


# dbt-utils v0.6.1

## Fixes
- Fix the logic in `get_tables_by_pattern_sql` for matching a schema pattern on BigQuery ([#275](https://github.com/fishtown-analytics/dbt-utils/pull/275/))

# dbt-utils v0.6.0

## Breaking changes
- :rotating_light: dbt v0.18.0 or greater is required for this release. If you are not ready to upgrade, consider using a previous release of this package
- :rotating_light: The `get_tables_by_prefix`, `union_tables` and `get_tables_by_pattern` macros have been removed

## Migration instructions
- Upgrade your dbt project to v0.18.0 using [these instructions](https://discourse.getdbt.com/t/prerelease-v0-18-0-marian-anderson/1545).
- Upgrade your `packages.yml` file to use version `0.6.0` of this package. Run `dbt clean` and `dbt deps`.
- If your project uses the `get_tables_by_prefix` macro, replace it with `get_relations_by_prefix`. All arguments have retained the same name.
- If your project uses the `union_tables` macro, replace it with `union_relations`. While the order of arguments has stayed consistent, the `tables` argument has been renamed to `relations`. Further, the default value for the `source_column_name` argument has changed from `'_dbt_source_table'` to `'_dbt_source_relation'` — you may want to explicitly define this argument to avoid breaking changes.

```
-- before:
{{ dbt_utils.union_tables(
    tables=[ref('my_model'), source('my_source', 'my_table')],
    exclude=["_loaded_at"]
) }}

-- after:
{{ dbt_utils.union_relations(
    relations=[ref('my_model'), source('my_source', 'my_table')],
    exclude=["_loaded_at"],
    source_column_name='_dbt_source_table'
) }}
```
- If your project uses the `get_tables_by_pattern` macro, replace it with `get_tables_by_pattern_sql` — all arguments are consistent.

## Features

* Switch usage of `adapter_macro` to `adapter.dispatch`, and define `dbt_utils_dispatch_list`,
enabling users of community-supported database plugins to add or override macro implementations
specific to their database ([#267](https://github.com/fishtown-analytics/dbt-utils/pull/267))
* Use `add_ephemeral_prefix` instead of hard-coding a string literal, to support
database adapters that use different prefixes ([#267](https://github.com/fishtown-analytics/dbt-utils/pull/267))
* Implement a quote_columns argument in the unique_combination_of_columns schema test ([#270](https://github.com/fishtown-analytics/dbt-utils/pull/270) [@JoshuaHuntley](https://github.com/JoshuaHuntley))

## Quality of life
* Remove deprecated macros `get_tables_by_prefix` and `union_tables` ([#268](https://github.com/fishtown-analytics/dbt-utils/pull/268))
* Remove `get_tables_by_pattern` macro, which is equivalent to the `get_tables_by_pattern_sql` macro (the latter has a more logical name) ([#268](https://github.com/fishtown-analytics/dbt-utils/pull/268))

# dbt-utils v0.5.1

## Quality of life
* Improve release process, and fix tests ([#251](https://github.com/fishtown-analytics/dbt-utils/pull/251))
* Make deprecation warnings more useful ([#258](https://github.com/fishtown-analytics/dbt-utils/pull/258) [@tayloramurphy](https://github.com/tayloramurphy))
* Add more docs for `date_spine` ([#265](https://github.com/fishtown-analytics/dbt-utils/pull/265) [@calvingiles](https://github.com/calvingiles))<|MERGE_RESOLUTION|>--- conflicted
+++ resolved
@@ -1,4 +1,3 @@
-<<<<<<< HEAD
 # dbt-utils v0.8.0
 ## 🚨 Breaking changes
 - The partition column in the `mutually_exclusive_ranges` test is now always called `partition_by_col`. This enables compatibility with `--store-failures` when multiple columns are concatenated together. If you have models built on top of the failures table, update them to reflect the new column name. ([#423](https://github.com/dbt-labs/dbt-utils/issues/423), [#430](https://github.com/dbt-labs/dbt-utils/pull/430))
@@ -6,9 +5,6 @@
 ## Contributors:
 - [codigo-ergo-sum](https://github.com/codigo-ergo-sum) (#430)
 
-# dbt-utils v0.7.4b1
-This is a compatibility release in preparation for `dbt-core` v1.0.0 (🎉). When dbt-core 1.0.0 hits release candidate status, we will release the final version of 0.7.4
-=======
 # dbt-utils v0.7.4
 🚨 This is a compatibility release in preparation for `dbt-core` v1.0.0 (🎉). Projects using dbt-utils 0.7.4 with dbt-core v1.0.0 can expect to see a deprecation warning. This will be resolved in dbt_utils v0.8.0.
 
@@ -20,7 +16,6 @@
 ## Contributors:
 - [sean-rose](https://github.com/sean-rose)
 - [@swanderz](https://github.com/swanderz)
->>>>>>> 65f66400
 
 
 # dbt-utils v0.7.4b1
