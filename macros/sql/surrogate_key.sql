{%- macro surrogate_key(field_list) -%}
<<<<<<< HEAD
    {{ return(adapter.dispatch('surrogate_key', 'dbt_utils')(field_list)) }}
=======
    {% set frustrating_jinja_feature = varargs %}
    {{ return(adapter.dispatch('surrogate_key', 'dbt_utils')(field_list, *varargs)) }}
>>>>>>> 44f18288
{% endmacro %}

{%- macro default__surrogate_key(field_list) -%}

<<<<<<< HEAD
{%- if field_list is not iterable or field_list is string or field_list is mapping -%}

{%- set error_message = '
Warning: the `surrogate_key` macro now takes a single list argument instead of \
string arguments. The {}.{} model triggered this warning. \
'.format(model.package_name, model.name) -%}

{%- do exceptions.warn(error_message) -%}

{%- endif -%}

{%- set fields = [] -%}

{%- for field in field_list -%}

    {%- do fields.append(
        "coalesce(cast(" ~ field ~ " as " ~ type_string() ~ "), '')"
    ) -%}

    {%- if not loop.last %}
        {%- do fields.append("'-'") -%}
    {%- endif -%}

{%- endfor -%}

{{ hash(concat(fields)) }}
=======
{%- set error_message = '
Warning: `dbt_utils.surrogate_key` has been replaced by \
`dbt_utils.generate_surrogate_key`. The new macro treats null values \
differently to empty strings. To restore the behaviour of the original \
macro, add a variable scoped to the dbt_utils package called \
`surrogate_key_treat_nulls_as_empty_strings` to your \
dbt_project.yml file with a value of True. \
The {}.{} model triggered this warning. \
'.format(model.package_name, model.name) -%}

{%- do exceptions.raise_compiler_error(error_message) -%}
>>>>>>> 44f18288

{%- endmacro -%}<|MERGE_RESOLUTION|>--- conflicted
+++ resolved
@@ -1,42 +1,10 @@
 {%- macro surrogate_key(field_list) -%}
-<<<<<<< HEAD
-    {{ return(adapter.dispatch('surrogate_key', 'dbt_utils')(field_list)) }}
-=======
     {% set frustrating_jinja_feature = varargs %}
     {{ return(adapter.dispatch('surrogate_key', 'dbt_utils')(field_list, *varargs)) }}
->>>>>>> 44f18288
 {% endmacro %}
 
 {%- macro default__surrogate_key(field_list) -%}
 
-<<<<<<< HEAD
-{%- if field_list is not iterable or field_list is string or field_list is mapping -%}
-
-{%- set error_message = '
-Warning: the `surrogate_key` macro now takes a single list argument instead of \
-string arguments. The {}.{} model triggered this warning. \
-'.format(model.package_name, model.name) -%}
-
-{%- do exceptions.warn(error_message) -%}
-
-{%- endif -%}
-
-{%- set fields = [] -%}
-
-{%- for field in field_list -%}
-
-    {%- do fields.append(
-        "coalesce(cast(" ~ field ~ " as " ~ type_string() ~ "), '')"
-    ) -%}
-
-    {%- if not loop.last %}
-        {%- do fields.append("'-'") -%}
-    {%- endif -%}
-
-{%- endfor -%}
-
-{{ hash(concat(fields)) }}
-=======
 {%- set error_message = '
 Warning: `dbt_utils.surrogate_key` has been replaced by \
 `dbt_utils.generate_surrogate_key`. The new macro treats null values \
@@ -48,6 +16,5 @@
 '.format(model.package_name, model.name) -%}
 
 {%- do exceptions.raise_compiler_error(error_message) -%}
->>>>>>> 44f18288
 
 {%- endmacro -%}