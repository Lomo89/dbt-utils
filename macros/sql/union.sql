{% macro union_tables(tables, column_override=none, exclude=none) -%}

    {%- set exclude = exclude if exclude is not none else [] %}
    {%- set column_override = column_override if column_override is not none else {} %}

    {%- set table_columns = {} %}
    {%- set column_superset = {} %}

    {%- for table in tables -%}

        {%- set _ = table_columns.update({table: []}) %}

<<<<<<< HEAD
        {% set schema = table.schema %}
        {% set table_name = table.name %}
=======
        {%- if table.name -%}
            {%- set schema, table_name = table.schema, table.name -%}
        {%- else -%}
            {%- set schema, table_name = (table | string).split(".") -%}
        {%- endif -%}
>>>>>>> df867a7e

        {%- set cols = adapter.get_columns_in_table(schema, table_name) %}
        {%- for col in cols -%}

        {%- if col.column not in exclude %}

            {# update the list of columns in this table #}
            {%- set _ = table_columns[table].append(col.column) %}

            {%- if col.column in column_superset -%}

                {%- set stored = column_superset[col.column] %}
                {%- if col.is_string() and stored.is_string() and col.string_size() > stored.string_size() -%}

                    {%- set _ = column_superset.update({col.column: col}) %}

                {%- endif %}

            {%- else -%}

                {%- set _ =  column_superset.update({col.column: col}) %}

            {%- endif -%}

        {%- endif -%}

        {%- endfor %}
    {%- endfor %}

    {%- set ordered_column_names = column_superset.keys() %}

    {%- for table in tables -%}

        (
            select

                '{{ table }}'::text as _dbt_source_table,

                {% for col_name in ordered_column_names -%}

                    {%- set col = column_superset[col_name] %}
                    {%- set col_type = column_override.get(col.column, col.data_type) %}
                    {%- set col_name = adapter.quote(col_name) if col_name in table_columns[table] else 'null' %}

                    {{ col_name }}::{{ col_type }} as {{ col.quoted }} {% if not loop.last %},{% endif %}
                {%- endfor %}

            from {{ table }}
        )

        {% if not loop.last %} union all {% endif %}

    {%- endfor %}

{%- endmacro %}<|MERGE_RESOLUTION|>--- conflicted
+++ resolved
@@ -10,16 +10,11 @@
 
         {%- set _ = table_columns.update({table: []}) %}
 
-<<<<<<< HEAD
-        {% set schema = table.schema %}
-        {% set table_name = table.name %}
-=======
         {%- if table.name -%}
             {%- set schema, table_name = table.schema, table.name -%}
         {%- else -%}
             {%- set schema, table_name = (table | string).split(".") -%}
         {%- endif -%}
->>>>>>> df867a7e
 
         {%- set cols = adapter.get_columns_in_table(schema, table_name) %}
         {%- for col in cols -%}
